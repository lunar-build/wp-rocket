{
	"name": "wp-media/wp-rocket",
	"description": "Performance optimization plugin for WordPress",
	"keywords": [
		"wordpress",
		"cache",
		"minification",
		"lazyload"
	],
	"homepage": "https://wp-rocket.me",
	"license": "GPL-2.0+",
	"authors": [
		{
			"name": "WP Media",
			"email": "contact@wp-media.me",
			"homepage": "https://wp-media.me"
		}
	],
	"type": "wordpress-plugin",
	"support": {
		"issues": "https://github.com/wp-media/wp-rocket/issues",
		"source": "https://github.com/wp-media/wp-rocket"
	},
    "require": {
		"matthiasmullie/minify": "1.3.*",
		"jamesryanbell/cloudflare": "^1.11",
		"a5hleyrich/wp-background-processing": "^1.0",
		"mobiledetect/mobiledetectlib": "^2.8"
	},
	"autoload": {
		"classmap": [
<<<<<<< HEAD
			"inc/classes"
=======
			"inc/classes",
			"inc/vendors/classes"
>>>>>>> 4257ea90
		]
	}
}<|MERGE_RESOLUTION|>--- conflicted
+++ resolved
@@ -29,12 +29,8 @@
 	},
 	"autoload": {
 		"classmap": [
-<<<<<<< HEAD
-			"inc/classes"
-=======
 			"inc/classes",
 			"inc/vendors/classes"
->>>>>>> 4257ea90
 		]
 	}
 }