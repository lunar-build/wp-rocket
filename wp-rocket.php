--- conflicted
+++ resolved
@@ -3,11 +3,7 @@
  * Plugin Name: WP Rocket
  * Plugin URI: https://wp-rocket.me
  * Description: The best WordPress performance plugin.
-<<<<<<< HEAD
- * Version: 3.1.1.1
-=======
  * Version: 3.1.2
->>>>>>> 0f149427
  * Code Name: Dagobah
  * Author: WP Media
  * Author URI: http://wp-media.me
@@ -22,11 +18,7 @@
 defined( 'ABSPATH' ) || die( 'Cheatin&#8217; uh?' );
 
 // Rocket defines.
-<<<<<<< HEAD
-define( 'WP_ROCKET_VERSION'             , '3.1.1.1' );
-=======
 define( 'WP_ROCKET_VERSION'             , '3.1.2' );
->>>>>>> 0f149427
 define( 'WP_ROCKET_PRIVATE_KEY'         , false );
 define( 'WP_ROCKET_SLUG'                , 'wp_rocket_settings' );
 define( 'WP_ROCKET_WEB_MAIN'            , false );
