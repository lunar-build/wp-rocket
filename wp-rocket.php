<?php
/*
Plugin Name: WP Rocket
Plugin URI: https://wp-rocket.me
Description: The best WordPress performance plugin.
<<<<<<< HEAD
Version: 2.9
=======
Version: 2.8.22
>>>>>>> f463d4f8
Code Name: Ilum
Author: WP Media
Contributors: Jonathan Buttigieg, Julio Potier, Remy Perona
Author URI: http://wp-media.me
Licence: GPLv2

Text Domain: rocket
Domain Path: languages

Copyright 2013-2016 WP Rocket
*/

defined( 'ABSPATH' ) or die( 'Cheatin&#8217; uh?' );

// Rocket defines
<<<<<<< HEAD
define( 'WP_ROCKET_VERSION'             , '2.9' );
=======
define( 'WP_ROCKET_VERSION'             , '2.8.22' );
>>>>>>> f463d4f8
define( 'WP_ROCKET_PRIVATE_KEY'         , false );
define( 'WP_ROCKET_SLUG'                , 'wp_rocket_settings' );
define( 'WP_ROCKET_WEB_MAIN'            , 'http://support.wp-rocket.me/' );
define( 'WP_ROCKET_WEB_API'             , WP_ROCKET_WEB_MAIN . 'api/wp-rocket/' );
define( 'WP_ROCKET_WEB_CHECK'           , WP_ROCKET_WEB_MAIN . 'check_update.php' );
define( 'WP_ROCKET_WEB_VALID'           , WP_ROCKET_WEB_MAIN . 'valid_key.php' );
define( 'WP_ROCKET_WEB_INFO'            , WP_ROCKET_WEB_MAIN . 'plugin_information.php' );
define( 'WP_ROCKET_WEB_SUPPORT'         , WP_ROCKET_WEB_MAIN . 'forums/' );
define( 'WP_ROCKET_BOT_URL'             , 'http://bot.wp-rocket.me/launch.php' );
define( 'WP_ROCKET_FILE'                , __FILE__ );
define( 'WP_ROCKET_PATH'                , realpath( plugin_dir_path( WP_ROCKET_FILE ) ) . '/' );
define( 'WP_ROCKET_INC_PATH'            , realpath( WP_ROCKET_PATH . 'inc/' ) . '/' );
define( 'WP_ROCKET_FRONT_PATH'          , realpath( WP_ROCKET_INC_PATH . 'front/' ) . '/' );
define( 'WP_ROCKET_ADMIN_PATH'          , realpath( WP_ROCKET_INC_PATH . 'admin' ) . '/' );
define( 'WP_ROCKET_ADMIN_UI_PATH'       , realpath( WP_ROCKET_ADMIN_PATH . 'ui' ) . '/' );
define( 'WP_ROCKET_ADMIN_UI_MODULES_PATH', realpath( WP_ROCKET_ADMIN_UI_PATH . 'modules' ) . '/' );
define( 'WP_ROCKET_COMMON_PATH'         , realpath( WP_ROCKET_INC_PATH . 'common' ) . '/' );
define( 'WP_ROCKET_CLASSES_PATH'      , realpath( WP_ROCKET_INC_PATH . 'classes' ) . '/' );
define( 'WP_ROCKET_FUNCTIONS_PATH'      , realpath( WP_ROCKET_INC_PATH . 'functions' ) . '/' );
define( 'WP_ROCKET_VENDORS_PATH'      	, realpath( WP_ROCKET_INC_PATH . 'vendors' ) . '/' );
define( 'WP_ROCKET_3RD_PARTY_PATH'   	, realpath( WP_ROCKET_INC_PATH . '3rd-party' ) . '/' );
define( 'WP_ROCKET_CONFIG_PATH'         , WP_CONTENT_DIR . '/wp-rocket-config/' );
define( 'WP_ROCKET_CACHE_PATH'          , WP_CONTENT_DIR . '/cache/wp-rocket/' );
define( 'WP_ROCKET_MINIFY_CACHE_PATH'   , WP_CONTENT_DIR . '/cache/min/' );
define( 'WP_ROCKET_URL'                 , plugin_dir_url( WP_ROCKET_FILE ) );
define( 'WP_ROCKET_INC_URL'             , WP_ROCKET_URL . 'inc/' );
define( 'WP_ROCKET_FRONT_URL'           , WP_ROCKET_INC_URL . 'front/' );
define( 'WP_ROCKET_FRONT_JS_URL'        , WP_ROCKET_FRONT_URL . 'js/' );
define( 'WP_ROCKET_LAB_JS_VERSION'      , '2.0.3' );
define( 'WP_ROCKET_LAZYLOAD_JS_VERSION' , '1.0.5' );
define( 'WP_ROCKET_ADMIN_URL'           , WP_ROCKET_INC_URL . 'admin/' );
define( 'WP_ROCKET_ADMIN_UI_URL'        , WP_ROCKET_ADMIN_URL . 'ui/' );
define( 'WP_ROCKET_ADMIN_UI_JS_URL'     , WP_ROCKET_ADMIN_UI_URL . 'js/' );
define( 'WP_ROCKET_ADMIN_UI_CSS_URL'    , WP_ROCKET_ADMIN_UI_URL . 'css/' );
define( 'WP_ROCKET_ADMIN_UI_IMG_URL'    , WP_ROCKET_ADMIN_UI_URL . 'img/' );
define( 'WP_ROCKET_CACHE_URL'           , WP_CONTENT_URL . '/cache/wp-rocket/' );
define( 'WP_ROCKET_MINIFY_CACHE_URL'    , WP_CONTENT_URL . '/cache/min/' );
if ( ! defined( 'CHMOD_WP_ROCKET_CACHE_DIRS' ) ) {
    define( 'CHMOD_WP_ROCKET_CACHE_DIRS', 0755 );
}
if ( ! defined( 'WP_ROCKET_LASTVERSION' ) ) {
    define( 'WP_ROCKET_LASTVERSION', '2.8.21' );
}

require( WP_ROCKET_INC_PATH	. 'compat.php' );

/*
 * Tell WP what to do when plugin is loaded
 *
 * @since 1.0
 */
add_action( 'plugins_loaded', 'rocket_init' );
function rocket_init()
{
    // Load translations from the languages directory.
    $locale = get_locale();

    // This filter is documented in /wp-includes/l10n.php.
    $locale = apply_filters( 'plugin_locale', $locale, 'rocket' );
    load_textdomain( 'rocket', WP_LANG_DIR . '/plugins/wp-rocket-' . $locale . '.mo' );

    load_plugin_textdomain( 'rocket', false, dirname( plugin_basename( __FILE__ ) ) . '/languages/' );

    // Nothing to do if autosave
    if ( defined( 'DOING_AUTOSAVE' ) ) {
        return;
    }

    // Necessary to call correctly WP Rocket Bot for cache json
    global $do_rocket_bot_cache_json;
    $do_rocket_bot_cache_json = false;

    // Call defines, classes and functions
    require( WP_ROCKET_FUNCTIONS_PATH . 'options.php' );

    // Last constants
    define( 'WP_ROCKET_PLUGIN_NAME', get_rocket_option( 'wl_plugin_name', 'WP Rocket' ) );
    define( 'WP_ROCKET_PLUGIN_SLUG', sanitize_key( WP_ROCKET_PLUGIN_NAME ) );

    // Call defines,  classes and functions
    require( WP_ROCKET_CLASSES_PATH   . 'background-processing.php' );
	require( WP_ROCKET_FUNCTIONS_PATH	. 'files.php' );
    require( WP_ROCKET_FUNCTIONS_PATH	. 'posts.php' );
    require( WP_ROCKET_FUNCTIONS_PATH	. 'admin.php' );
    require( WP_ROCKET_FUNCTIONS_PATH	. 'formatting.php' );
    require( WP_ROCKET_FUNCTIONS_PATH	. 'cdn.php' );
    require( WP_ROCKET_FUNCTIONS_PATH	. 'minify.php' );
    require( WP_ROCKET_FUNCTIONS_PATH	. 'plugins.php' );
    require( WP_ROCKET_FUNCTIONS_PATH	. 'i18n.php' );
    require( WP_ROCKET_FUNCTIONS_PATH	. 'bots.php' );
    require( WP_ROCKET_FUNCTIONS_PATH	. 'htaccess.php' );
    require( WP_ROCKET_FUNCTIONS_PATH	. 'varnish.php' );
    require( WP_ROCKET_INC_PATH			. 'deprecated.php' );
    require( WP_ROCKET_FRONT_PATH		. 'plugin-compatibility.php' );
    require( WP_ROCKET_FRONT_PATH		. 'theme-compatibility.php' );
    require( WP_ROCKET_3RD_PARTY_PATH	. '3rd-party.php' );
    require( WP_ROCKET_COMMON_PATH		. 'admin-bar.php' );
    require( WP_ROCKET_COMMON_PATH		. 'updater.php' );
    require( WP_ROCKET_COMMON_PATH		. 'emoji.php' );
	require( dirname( __FILE__ )		. '/licence-data.php' );

    if( rocket_valid_key() ) {
        require( WP_ROCKET_COMMON_PATH . 'purge.php' );
        require( WP_ROCKET_COMMON_PATH . 'cron.php' );

        if ( 0 < (int) get_rocket_option( 'cdn' ) ) {
        	require( WP_ROCKET_FRONT_PATH . 'cdn.php' );
        }

		if ( 0 < (int) get_rocket_option( 'do_cloudflare' ) && phpversion() >= '5.4' ) {
    		require( WP_ROCKET_VENDORS_PATH . 'CloudFlare/Exception/AuthenticationException.php' );
            require( WP_ROCKET_VENDORS_PATH . 'CloudFlare/Exception/UnauthorizedException.php' );
            require( WP_ROCKET_VENDORS_PATH . 'CloudFlare/Api.php' );
            require( WP_ROCKET_VENDORS_PATH . 'CloudFlare/IPs.php' );
            require( WP_ROCKET_VENDORS_PATH . 'CloudFlare/Zone.php' );
            require( WP_ROCKET_VENDORS_PATH . 'CloudFlare/Zone/Cache.php' );
            require( WP_ROCKET_VENDORS_PATH . 'CloudFlare/Zone/Settings.php' );
            require( WP_ROCKET_FUNCTIONS_PATH	. 'cloudflare.php' );
			require( WP_ROCKET_VENDORS_PATH	. 'ip_in_range.php' );
			require( WP_ROCKET_COMMON_PATH 	. 'cloudflare.php' );
		}

        if ( is_multisite() && defined( 'SUNRISE' ) && SUNRISE == 'on' && function_exists( 'domain_mapping_siteurl' ) ) {
	        require( WP_ROCKET_INC_PATH . '/domain-mapping.php' );
        }
    }

    if ( is_admin() ) {
        require( WP_ROCKET_ADMIN_PATH . 'ajax.php' );
        require( WP_ROCKET_ADMIN_PATH . 'upgrader.php' );
        require( WP_ROCKET_ADMIN_PATH . 'updater.php' );
        require( WP_ROCKET_ADMIN_PATH . 'class-repeater-field.php' );
        require( WP_ROCKET_ADMIN_PATH . 'options.php' );
        require( WP_ROCKET_ADMIN_PATH . 'admin.php' );
        require( WP_ROCKET_ADMIN_PATH . 'plugin-compatibility.php' );
        require( WP_ROCKET_ADMIN_UI_PATH . 'enqueue.php' );
        require( WP_ROCKET_ADMIN_UI_PATH . 'notices.php' );
        require( WP_ROCKET_ADMIN_UI_PATH . 'meta-boxes.php' );
    } else if ( rocket_valid_key() ) {
        require( WP_ROCKET_FRONT_PATH . 'minify.php' );
        require( WP_ROCKET_FRONT_PATH . 'cookie.php' );
        require( WP_ROCKET_FRONT_PATH . 'images.php' );
        require( WP_ROCKET_FRONT_PATH . 'enqueue.php' );
        require( WP_ROCKET_FRONT_PATH . 'dns-prefetch.php' );

        if ( get_rocket_option( 'deferred_js_files' ) ) {
	       require( WP_ROCKET_FRONT_PATH . 'deferred-js.php' );
        }

		// Don't insert the LazyLoad file if Rocket LazyLoad is activated
        if ( ! rocket_is_plugin_active( 'rocket-lazy-load/rocket-lazy-load.php' ) ) {
	       require( WP_ROCKET_FRONT_PATH . 'lazyload.php' );
        }
        
        require( WP_ROCKET_FRONT_PATH . 'protocol.php' );
    }

    // You can hook this to trigger any action when WP Rocket is correctly loaded, so, not in AUTOSAVE mode
	if ( rocket_valid_key() ) {
		/**
		 * Fires when WP Rocket is correctly loaded
		 *
		 * @since 1.0
		*/
		do_action( 'wp_rocket_loaded' );
    }
}

/*
 * Tell WP what to do when plugin is deactivated
 *
 * @since 1.0
 */
register_deactivation_hook( __FILE__, 'rocket_deactivation' );
function rocket_deactivation()
{
    if ( ! isset( $_GET['rocket_nonce'] ) || ! wp_verify_nonce( $_GET['rocket_nonce'], 'force_deactivation' ) ) {
      	global $is_apache;
        $causes = array();

        // .htaccess problem
        if ( $is_apache && ! is_writable( get_home_path() . '.htaccess' ) ) {
            $causes[] = 'htaccess';
        }

        // wp-config problem
        if ( ! is_writable( rocket_find_wpconfig_path() ) ) {
            $causes[] = 'wpconfig';
        }

		if ( count( $causes ) ) {
	        set_transient( $GLOBALS['current_user']->ID . '_donotdeactivaterocket', $causes );
	        wp_safe_redirect( wp_get_referer() );
	        die();
		}
    }

	// Delete config files
	rocket_delete_config_file();

	if ( ! count( glob( WP_ROCKET_CONFIG_PATH . '*.php' ) ) ) {
		// Delete All WP Rocket rules of the .htaccess file
	    flush_rocket_htaccess( true );

	    // Remove WP_CACHE constant in wp-config.php
	    set_rocket_wp_cache_define( false );

	    // Delete content of advanced-cache.php
	    rocket_put_content( WP_CONTENT_DIR . '/advanced-cache.php', '' );
	}

	// Update customer key & licence.
	wp_remote_get( WP_ROCKET_WEB_API . 'pause-licence.php', array( 'blocking' => false ) );

	delete_transient( 'rocket_check_licence_30' );
	delete_transient( 'rocket_check_licence_1' );
	delete_site_transient( 'update_wprocket_response' );
}

/*
 * Tell WP what to do when plugin is activated
 *
 * @since 1.1.0
 */
register_activation_hook( __FILE__, 'rocket_activation' );
function rocket_activation()
{
	// Last constants
    define( 'WP_ROCKET_PLUGIN_NAME', 'WP Rocket' );
    define( 'WP_ROCKET_PLUGIN_SLUG', sanitize_key( WP_ROCKET_PLUGIN_NAME ) );

	if ( defined( 'SUNRISE' ) && SUNRISE == 'on' && function_exists( 'domain_mapping_siteurl' ) ) {
        require( WP_ROCKET_INC_PATH . 'domain-mapping.php' );
    }

    require( WP_ROCKET_FUNCTIONS_PATH . 'options.php' );
    require( WP_ROCKET_FUNCTIONS_PATH . 'files.php' );
    require( WP_ROCKET_FUNCTIONS_PATH . 'formatting.php' );
    require( WP_ROCKET_FUNCTIONS_PATH . 'plugins.php' );
    require( WP_ROCKET_FUNCTIONS_PATH . 'i18n.php' );
    require( WP_ROCKET_FUNCTIONS_PATH . 'htaccess.php' );

	if ( rocket_valid_key() ) {
	    // Add All WP Rocket rules of the .htaccess file
	    flush_rocket_htaccess();

	    // Add WP_CACHE constant in wp-config.php
		set_rocket_wp_cache_define( true );
	}

	// Create the cache folders (wp-rocket & min)
	rocket_init_cache_dir();

	// Create the config folder (wp-rocket-config)
    rocket_init_config_dir();

	// Create advanced-cache.php file
	rocket_generate_advanced_cache_file();
	
	// Update customer key & licence.
	wp_remote_get( WP_ROCKET_WEB_API . 'activate-licence.php', array( 'blocking' => false ) );
}<|MERGE_RESOLUTION|>--- conflicted
+++ resolved
@@ -3,11 +3,7 @@
 Plugin Name: WP Rocket
 Plugin URI: https://wp-rocket.me
 Description: The best WordPress performance plugin.
-<<<<<<< HEAD
 Version: 2.9
-=======
-Version: 2.8.22
->>>>>>> f463d4f8
 Code Name: Ilum
 Author: WP Media
 Contributors: Jonathan Buttigieg, Julio Potier, Remy Perona
@@ -23,11 +19,7 @@
 defined( 'ABSPATH' ) or die( 'Cheatin&#8217; uh?' );
 
 // Rocket defines
-<<<<<<< HEAD
 define( 'WP_ROCKET_VERSION'             , '2.9' );
-=======
-define( 'WP_ROCKET_VERSION'             , '2.8.22' );
->>>>>>> f463d4f8
 define( 'WP_ROCKET_PRIVATE_KEY'         , false );
 define( 'WP_ROCKET_SLUG'                , 'wp_rocket_settings' );
 define( 'WP_ROCKET_WEB_MAIN'            , 'http://support.wp-rocket.me/' );
@@ -69,7 +61,7 @@
     define( 'CHMOD_WP_ROCKET_CACHE_DIRS', 0755 );
 }
 if ( ! defined( 'WP_ROCKET_LASTVERSION' ) ) {
-    define( 'WP_ROCKET_LASTVERSION', '2.8.21' );
+    define( 'WP_ROCKET_LASTVERSION', '2.8.23' );
 }
 
 require( WP_ROCKET_INC_PATH	. 'compat.php' );
