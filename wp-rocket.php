--- conflicted
+++ resolved
@@ -1,5 +1,4 @@
 <?php
-<<<<<<< HEAD
 /**
  * Plugin Name: WP Rocket
  * Plugin URI: https://wp-rocket.me
@@ -19,31 +18,8 @@
 
 defined( 'ABSPATH' ) or die( 'Cheatin&#8217; uh?' );
 
-// Rocket defines.
-define( 'WP_ROCKET_VERSION'             , '2.9.5' );
-=======
-/*
-Plugin Name: WP Rocket
-Plugin URI: https://wp-rocket.me
-Description: The best WordPress performance plugin.
-Version: 3.0
-Code Name: Iridonia
-Author: WP Media
-Contributors: Jonathan Buttigieg, Julio Potier, Remy Perona
-Author URI: http://wp-media.me
-Licence: GPLv2
-
-Text Domain: rocket
-Domain Path: languages
-
-Copyright 2013-2016 WP Rocket
-*/
-
-defined( 'ABSPATH' ) or die( 'Cheatin&#8217; uh?' );
-
 // Rocket defines
 define( 'WP_ROCKET_VERSION'             , '3.0' );
->>>>>>> ba812f34
 define( 'WP_ROCKET_PRIVATE_KEY'         , false );
 define( 'WP_ROCKET_SLUG'                , 'wp_rocket_settings' );
 define( 'WP_ROCKET_WEB_MAIN'            , 'https://wp-rocket.me/' );
@@ -97,7 +73,6 @@
  *
  * @since 1.0
  */
-<<<<<<< HEAD
 function rocket_init() {
 	// Load translations from the languages directory.
 	$locale = get_locale();
@@ -144,6 +119,7 @@
 	require( WP_ROCKET_COMMON_PATH . 'admin-bar.php' );
 	require( WP_ROCKET_COMMON_PATH . 'updater.php' );
 	require( WP_ROCKET_COMMON_PATH . 'emoji.php' );
+	require( WP_ROCKET_COMMON_PATH . 'embeds.php' );
 	require( dirname( __FILE__ ) . '/licence-data.php' );
 
 	if ( rocket_valid_key() ) {
@@ -153,66 +129,6 @@
 		if ( 0 < (int) get_rocket_option( 'cdn' ) ) {
 			require( WP_ROCKET_FRONT_PATH . 'cdn.php' );
 		}
-=======
-add_action( 'plugins_loaded', 'rocket_init' );
-function rocket_init()
-{
-    // Load translations from the languages directory.
-    $locale = get_locale();
-
-    // This filter is documented in /wp-includes/l10n.php.
-    $locale = apply_filters( 'plugin_locale', $locale, 'rocket' );
-    load_textdomain( 'rocket', WP_LANG_DIR . '/plugins/wp-rocket-' . $locale . '.mo' );
-
-    load_plugin_textdomain( 'rocket', false, dirname( plugin_basename( __FILE__ ) ) . '/languages/' );
-
-    // Nothing to do if autosave
-    if ( defined( 'DOING_AUTOSAVE' ) ) {
-        return;
-    }
-
-    // Necessary to call correctly WP Rocket Bot for cache json
-    global $do_rocket_bot_cache_json;
-    $do_rocket_bot_cache_json = false;
-
-    // Call defines, classes and functions
-    require( WP_ROCKET_FUNCTIONS_PATH . 'options.php' );
-
-    // Last constants
-    define( 'WP_ROCKET_PLUGIN_NAME', get_rocket_option( 'wl_plugin_name', 'WP Rocket' ) );
-    define( 'WP_ROCKET_PLUGIN_SLUG', sanitize_key( WP_ROCKET_PLUGIN_NAME ) );
-
-    // Call defines,  classes and functions
-    require( WP_ROCKET_CLASSES_PATH   . 'background-processing.php' );
-	require( WP_ROCKET_FUNCTIONS_PATH	. 'files.php' );
-    require( WP_ROCKET_FUNCTIONS_PATH	. 'posts.php' );
-    require( WP_ROCKET_FUNCTIONS_PATH	. 'admin.php' );
-    require( WP_ROCKET_FUNCTIONS_PATH	. 'formatting.php' );
-    require( WP_ROCKET_FUNCTIONS_PATH	. 'cdn.php' );
-    require( WP_ROCKET_FUNCTIONS_PATH	. 'minify.php' );
-    require( WP_ROCKET_FUNCTIONS_PATH	. 'plugins.php' );
-    require( WP_ROCKET_FUNCTIONS_PATH	. 'i18n.php' );
-    require( WP_ROCKET_FUNCTIONS_PATH	. 'bots.php' );
-    require( WP_ROCKET_FUNCTIONS_PATH	. 'htaccess.php' );
-    require( WP_ROCKET_FUNCTIONS_PATH	. 'varnish.php' );
-    require( WP_ROCKET_INC_PATH			. 'deprecated.php' );
-    require( WP_ROCKET_FRONT_PATH		. 'plugin-compatibility.php' );
-    require( WP_ROCKET_FRONT_PATH		. 'theme-compatibility.php' );
-    require( WP_ROCKET_3RD_PARTY_PATH	. '3rd-party.php' );
-    require( WP_ROCKET_COMMON_PATH		. 'admin-bar.php' );
-    require( WP_ROCKET_COMMON_PATH		. 'updater.php' );
-    require( WP_ROCKET_COMMON_PATH		. 'emoji.php' );
-    require( WP_ROCKET_COMMON_PATH		. 'embeds.php' );
-	require( dirname( __FILE__ )		. '/licence-data.php' );
-
-    if( rocket_valid_key() ) {
-        require( WP_ROCKET_COMMON_PATH . 'purge.php' );
-        require( WP_ROCKET_COMMON_PATH . 'cron.php' );
-
-        if ( 0 < (int) get_rocket_option( 'cdn' ) ) {
-        	require( WP_ROCKET_FRONT_PATH . 'cdn.php' );
-        }
->>>>>>> ba812f34
 
 		if ( 0 < (int) get_rocket_option( 'do_cloudflare' ) && phpversion() >= '5.4' ) {
 			require( WP_ROCKET_VENDORS_PATH . 'CloudFlare/Exception/AuthenticationException.php' );
@@ -229,42 +145,6 @@
 
 		if ( is_multisite() && defined( 'SUNRISE' ) && SUNRISE === 'on' && function_exists( 'domain_mapping_siteurl' ) ) {
 	        require( WP_ROCKET_INC_PATH . '/domain-mapping.php' );
-<<<<<<< HEAD
-		}
-	}
-
-	if ( is_admin() ) {
-		require( WP_ROCKET_ADMIN_PATH . 'ajax.php' );
-		require( WP_ROCKET_ADMIN_PATH . 'upgrader.php' );
-		require( WP_ROCKET_ADMIN_PATH . 'updater.php' );
-		require( WP_ROCKET_ADMIN_PATH . 'class-repeater-field.php' );
-		require( WP_ROCKET_ADMIN_PATH . 'options.php' );
-		require( WP_ROCKET_ADMIN_PATH . 'admin.php' );
-		require( WP_ROCKET_ADMIN_PATH . 'plugin-compatibility.php' );
-		require( WP_ROCKET_ADMIN_UI_PATH . 'enqueue.php' );
-		require( WP_ROCKET_ADMIN_UI_PATH . 'notices.php' );
-		require( WP_ROCKET_ADMIN_UI_PATH . 'meta-boxes.php' );
-	} elseif ( rocket_valid_key() ) {
-		require( WP_ROCKET_FRONT_PATH . 'minify.php' );
-		require( WP_ROCKET_FRONT_PATH . 'cookie.php' );
-		require( WP_ROCKET_FRONT_PATH . 'images.php' );
-		require( WP_ROCKET_FRONT_PATH . 'enqueue.php' );
-		require( WP_ROCKET_FRONT_PATH . 'dns-prefetch.php' );
-
-		if ( get_rocket_option( 'deferred_js_files' ) ) {
-			require( WP_ROCKET_FRONT_PATH . 'deferred-js.php' );
-		}
-
-		// Don't insert the LazyLoad file if Rocket LazyLoad is activated.
-		if ( ! rocket_is_plugin_active( 'rocket-lazy-load/rocket-lazy-load.php' ) ) {
-			require( WP_ROCKET_FRONT_PATH . 'lazyload.php' );
-		}
-
-		require( WP_ROCKET_FRONT_PATH . 'protocol.php' );
-	}
-
-	// You can hook this to trigger any action when WP Rocket is correctly loaded, so, not in AUTOSAVE mode.
-=======
         }
     }
 
@@ -294,7 +174,7 @@
 	        require( WP_ROCKET_FRONT_PATH . 'async-css.php' );
         }
 
-		// Don't insert the LazyLoad file if Rocket LazyLoad is activated
+		// Don't insert the LazyLoad file if Rocket LazyLoad is activated.
         if ( ! rocket_is_plugin_active( 'rocket-lazy-load/rocket-lazy-load.php' ) ) {
 	       require( WP_ROCKET_FRONT_PATH . 'lazyload.php' );
         }
@@ -302,8 +182,7 @@
         require( WP_ROCKET_FRONT_PATH . 'protocol.php' );
     }
 
-    // You can hook this to trigger any action when WP Rocket is correctly loaded, so, not in AUTOSAVE mode
->>>>>>> ba812f34
+    // You can hook this to trigger any action when WP Rocket is correctly loaded, so, not in AUTOSAVE mode.
 	if ( rocket_valid_key() ) {
 		/**
 		 * Fires when WP Rocket is correctly loaded
@@ -370,27 +249,9 @@
  *
  * @since 1.1.0
  */
-<<<<<<< HEAD
-function rocket_activation() {
-	// Last constants.
-	define( 'WP_ROCKET_PLUGIN_NAME', 'WP Rocket' );
-	define( 'WP_ROCKET_PLUGIN_SLUG', sanitize_key( WP_ROCKET_PLUGIN_NAME ) );
-
-	if ( defined( 'SUNRISE' ) && SUNRISE === 'on' && function_exists( 'domain_mapping_siteurl' ) ) {
-		require( WP_ROCKET_INC_PATH . 'domain-mapping.php' );
-	}
-
-	require( WP_ROCKET_FUNCTIONS_PATH . 'options.php' );
-	require( WP_ROCKET_FUNCTIONS_PATH . 'files.php' );
-	require( WP_ROCKET_FUNCTIONS_PATH . 'formatting.php' );
-	require( WP_ROCKET_FUNCTIONS_PATH . 'plugins.php' );
-	require( WP_ROCKET_FUNCTIONS_PATH . 'i18n.php' );
-	require( WP_ROCKET_FUNCTIONS_PATH . 'htaccess.php' );
-=======
-register_activation_hook( __FILE__, 'rocket_activation' );
 function rocket_activation()
 {
-	// Last constants
+	// Last constants.
     define( 'WP_ROCKET_PLUGIN_NAME', 'WP Rocket' );
     define( 'WP_ROCKET_PLUGIN_SLUG', sanitize_key( WP_ROCKET_PLUGIN_NAME ) );
 
@@ -405,7 +266,6 @@
     require( WP_ROCKET_FUNCTIONS_PATH . 'i18n.php' );
     require( WP_ROCKET_FUNCTIONS_PATH . 'htaccess.php' );
     require( WP_ROCKET_3RD_PARTY_PATH . 'hosting/godaddy.php' );
->>>>>>> ba812f34
 
 	if ( rocket_valid_key() ) {
 	    // Add All WP Rocket rules of the .htaccess file.
