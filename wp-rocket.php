<?php
/**
 * Plugin Name: WP Rocket
 * Plugin URI: https://wp-rocket.me
 * Description: The best WordPress performance plugin.
 * Version: 3.1.4
 * Code Name: Dagobah
 * Author: WP Media
 * Author URI: http://wp-media.me
 * Licence: GPLv2 or later
 *
 * Text Domain: rocket
 * Domain Path: languages
 *
 * Copyright 2013-2018 WP Rocket
 * */

defined( 'ABSPATH' ) || die( 'Cheatin&#8217; uh?' );

// Rocket defines.
define( 'WP_ROCKET_VERSION',               '3.1.4' );
define( 'WP_ROCKET_WP_VERSION',            '4.7' );
define( 'WP_ROCKET_PHP_VERSION',           '5.4' );
define( 'WP_ROCKET_PRIVATE_KEY',           false );
define( 'WP_ROCKET_SLUG',                  'wp_rocket_settings' );
<<<<<<< HEAD
define( 'WP_ROCKET_WEB_MAIN',              false );
=======
define( 'WP_ROCKET_WEB_MAIN',              'https://wp-rocket.me/' );
>>>>>>> 2f414962
define( 'WP_ROCKET_WEB_API',               WP_ROCKET_WEB_MAIN . 'api/wp-rocket/' );
define( 'WP_ROCKET_WEB_CHECK',             WP_ROCKET_WEB_MAIN . 'check_update.php' );
define( 'WP_ROCKET_WEB_VALID',             WP_ROCKET_WEB_MAIN . 'valid_key.php' );
define( 'WP_ROCKET_WEB_INFO',              WP_ROCKET_WEB_MAIN . 'plugin_information.php' );
define( 'WP_ROCKET_BOT_URL',               'http://bot.wp-rocket.me/launch.php' );
define( 'WP_ROCKET_FILE',                  __FILE__ );
define( 'WP_ROCKET_PATH',                  realpath( plugin_dir_path( WP_ROCKET_FILE ) ) . '/' );
define( 'WP_ROCKET_INC_PATH',              realpath( WP_ROCKET_PATH . 'inc/' ) . '/' );
<<<<<<< HEAD
define( 'WP_ROCKET_DEPRECATED_PATH',       realpath( WP_ROCKET_INC_PATH . 'deprecated/' ) . '/' );
=======
>>>>>>> 2f414962
define( 'WP_ROCKET_FRONT_PATH',            realpath( WP_ROCKET_INC_PATH . 'front/' ) . '/' );
define( 'WP_ROCKET_ADMIN_PATH',            realpath( WP_ROCKET_INC_PATH . 'admin' ) . '/' );
define( 'WP_ROCKET_ADMIN_UI_PATH',         realpath( WP_ROCKET_ADMIN_PATH . 'ui' ) . '/' );
define( 'WP_ROCKET_ADMIN_UI_MODULES_PATH', realpath( WP_ROCKET_ADMIN_UI_PATH . 'modules' ) . '/' );
define( 'WP_ROCKET_COMMON_PATH',           realpath( WP_ROCKET_INC_PATH . 'common' ) . '/' );
define( 'WP_ROCKET_FUNCTIONS_PATH',        realpath( WP_ROCKET_INC_PATH . 'functions' ) . '/' );
define( 'WP_ROCKET_VENDORS_PATH',          realpath( WP_ROCKET_INC_PATH . 'vendors' ) . '/' );
define( 'WP_ROCKET_3RD_PARTY_PATH',        realpath( WP_ROCKET_INC_PATH . '3rd-party' ) . '/' );
define( 'WP_ROCKET_CONFIG_PATH',           WP_CONTENT_DIR . '/wp-rocket-config/' );
define( 'WP_ROCKET_URL',                   plugin_dir_url( WP_ROCKET_FILE ) );
define( 'WP_ROCKET_INC_URL',               WP_ROCKET_URL . 'inc/' );
define( 'WP_ROCKET_FRONT_URL',             WP_ROCKET_INC_URL . 'front/' );
define( 'WP_ROCKET_FRONT_JS_URL',          WP_ROCKET_FRONT_URL . 'js/' );
define( 'WP_ROCKET_ADMIN_URL',             WP_ROCKET_INC_URL . 'admin/' );
define( 'WP_ROCKET_ADMIN_UI_URL',          WP_ROCKET_ADMIN_URL . 'ui/' );
define( 'WP_ROCKET_ADMIN_UI_JS_URL',       WP_ROCKET_ADMIN_UI_URL . 'js/' );
define( 'WP_ROCKET_ADMIN_UI_CSS_URL',      WP_ROCKET_ADMIN_UI_URL . 'css/' );
define( 'WP_ROCKET_ADMIN_UI_IMG_URL',      WP_ROCKET_ADMIN_UI_URL . 'img/' );
define( 'WP_ROCKET_ASSETS_URL',            WP_ROCKET_URL . 'assets/' );
define( 'WP_ROCKET_ASSETS_JS_URL',         WP_ROCKET_ASSETS_URL . 'js/' );
define( 'WP_ROCKET_ASSETS_CSS_URL',        WP_ROCKET_ASSETS_URL . 'css/' );
define( 'WP_ROCKET_ASSETS_IMG_URL',        WP_ROCKET_ASSETS_URL . 'img/' );

if ( ! defined( 'WP_ROCKET_CACHE_ROOT_PATH' ) ) {
	define( 'WP_ROCKET_CACHE_ROOT_PATH', WP_CONTENT_DIR . '/cache/' );
}
define( 'WP_ROCKET_CACHE_PATH',         WP_ROCKET_CACHE_ROOT_PATH . 'wp-rocket/' );
define( 'WP_ROCKET_MINIFY_CACHE_PATH',  WP_ROCKET_CACHE_ROOT_PATH . 'min/' );
define( 'WP_ROCKET_CACHE_BUSTING_PATH', WP_ROCKET_CACHE_ROOT_PATH . 'busting/' );
define( 'WP_ROCKET_CRITICAL_CSS_PATH',  WP_ROCKET_CACHE_ROOT_PATH . 'critical-css/' );

if ( ! defined( 'WP_ROCKET_CACHE_ROOT_URL' ) ) {
	define( 'WP_ROCKET_CACHE_ROOT_URL', WP_CONTENT_URL . '/cache/' );
}
define( 'WP_ROCKET_CACHE_URL',         WP_ROCKET_CACHE_ROOT_URL . 'wp-rocket/' );
define( 'WP_ROCKET_MINIFY_CACHE_URL',  WP_ROCKET_CACHE_ROOT_URL . 'min/' );
define( 'WP_ROCKET_CACHE_BUSTING_URL', WP_ROCKET_CACHE_ROOT_URL . 'busting/' );

if ( ! defined( 'CHMOD_WP_ROCKET_CACHE_DIRS' ) ) {
	define( 'CHMOD_WP_ROCKET_CACHE_DIRS', 0755 );
}
if ( ! defined( 'WP_ROCKET_LASTVERSION' ) ) {
	define( 'WP_ROCKET_LASTVERSION', '3.0.5.1' );
}

require WP_ROCKET_INC_PATH . 'compat.php';
require dirname( __FILE__ ) . '/licence-data.php';
require WP_ROCKET_INC_PATH . 'classes/class-wp-rocket-requirements-check.php';

/**
 * Loads WP Rocket translations
 *
 * @since 3.0
 * @author Remy Perona
 *
 * @return void
 */
function rocket_load_textdomain() {
	// Load translations from the languages directory.
	$locale = get_locale();

	// This filter is documented in /wp-includes/l10n.php.
	$locale = apply_filters( 'plugin_locale', $locale, 'rocket' );
	load_textdomain( 'rocket', WP_LANG_DIR . '/plugins/wp-rocket-' . $locale . '.mo' );

	load_plugin_textdomain( 'rocket', false, dirname( plugin_basename( __FILE__ ) ) . '/languages/' );
}
add_action( 'plugins_loaded', 'rocket_load_textdomain' );

$wp_rocket_requirement_checks = new WP_Rocket_Requirements_Check( array(
	'plugin_name'         => 'WP Rocket',
	'plugin_file'         => WP_ROCKET_FILE,
	'plugin_version'      => WP_ROCKET_VERSION,
	'plugin_last_version' => WP_ROCKET_LASTVERSION,
	'wp_version'          => WP_ROCKET_WP_VERSION,
	'php_version'         => WP_ROCKET_PHP_VERSION,
) );

if ( $wp_rocket_requirement_checks->check() ) {
	require WP_ROCKET_INC_PATH . 'main.php';
}

unset( $wp_rocket_requirement_checks );<|MERGE_RESOLUTION|>--- conflicted
+++ resolved
@@ -23,11 +23,7 @@
 define( 'WP_ROCKET_PHP_VERSION',           '5.4' );
 define( 'WP_ROCKET_PRIVATE_KEY',           false );
 define( 'WP_ROCKET_SLUG',                  'wp_rocket_settings' );
-<<<<<<< HEAD
-define( 'WP_ROCKET_WEB_MAIN',              false );
-=======
 define( 'WP_ROCKET_WEB_MAIN',              'https://wp-rocket.me/' );
->>>>>>> 2f414962
 define( 'WP_ROCKET_WEB_API',               WP_ROCKET_WEB_MAIN . 'api/wp-rocket/' );
 define( 'WP_ROCKET_WEB_CHECK',             WP_ROCKET_WEB_MAIN . 'check_update.php' );
 define( 'WP_ROCKET_WEB_VALID',             WP_ROCKET_WEB_MAIN . 'valid_key.php' );
@@ -36,10 +32,7 @@
 define( 'WP_ROCKET_FILE',                  __FILE__ );
 define( 'WP_ROCKET_PATH',                  realpath( plugin_dir_path( WP_ROCKET_FILE ) ) . '/' );
 define( 'WP_ROCKET_INC_PATH',              realpath( WP_ROCKET_PATH . 'inc/' ) . '/' );
-<<<<<<< HEAD
 define( 'WP_ROCKET_DEPRECATED_PATH',       realpath( WP_ROCKET_INC_PATH . 'deprecated/' ) . '/' );
-=======
->>>>>>> 2f414962
 define( 'WP_ROCKET_FRONT_PATH',            realpath( WP_ROCKET_INC_PATH . 'front/' ) . '/' );
 define( 'WP_ROCKET_ADMIN_PATH',            realpath( WP_ROCKET_INC_PATH . 'admin' ) . '/' );
 define( 'WP_ROCKET_ADMIN_UI_PATH',         realpath( WP_ROCKET_ADMIN_PATH . 'ui' ) . '/' );
