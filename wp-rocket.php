--- conflicted
+++ resolved
@@ -3,13 +3,8 @@
  * Plugin Name: WP Rocket
  * Plugin URI: https://wp-rocket.me
  * Description: The best WordPress performance plugin.
-<<<<<<< HEAD
  * Version: 3.5-alpha1
  * Code Name: Coruscant
-=======
- * Version: 3.4.2.2
- * Code Name: Scarif
->>>>>>> 40d307e4
  * Author: WP Media
  * Author URI: https://wp-media.me
  * Licence: GPLv2 or later
@@ -23,11 +18,7 @@
 defined( 'ABSPATH' ) || die( 'Cheatin&#8217; uh?' );
 
 // Rocket defines.
-<<<<<<< HEAD
 define( 'WP_ROCKET_VERSION',               '3.5-alpha1' );
-=======
-define( 'WP_ROCKET_VERSION',               '3.4.2.2' );
->>>>>>> 40d307e4
 define( 'WP_ROCKET_WP_VERSION',            '4.9' );
 define( 'WP_ROCKET_PHP_VERSION',           '5.6' );
 define( 'WP_ROCKET_PRIVATE_KEY',           false );
