--- conflicted
+++ resolved
@@ -27,11 +27,7 @@
 			<div class="wpr-Header-footer">
 				<?php
 				// translators: %s = Plugin version number.
-<<<<<<< HEAD
-				printf( esc_html__( 'version %s', 'rocket' ), WP_ROCKET_VERSION );
-=======
 				echo esc_html( sprintf( __( 'version %s', 'rocket' ), rocket_get_constant( 'WP_ROCKET_VERSION' ) ) );
->>>>>>> e99443b2
 				?>
 			</div>
 		</header>
