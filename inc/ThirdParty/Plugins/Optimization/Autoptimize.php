<?php

declare( strict_types=1 );

namespace WP_Rocket\ThirdParty\Plugins\Optimization;

use WP_Rocket\Admin\Options_Data;
use WP_Rocket\Event_Management\Subscriber_Interface;

class Autoptimize implements Subscriber_Interface {
	/**
	 * WP Rocket Options instance
	 *
	 * @var Options_Data
	 */
	private $options;

	/**
	 * Constructor
	 *
	 * @param Options_Data $options WP Rocket Options instance.
	 */
	public function __construct( Options_Data $options ) {
		$this->options = $options;
	}

	/**
	 * Return an array of events that this subscriber listens to.
	 *
	 * @since  3.10.4
	 * @return array
	 */
	public static function get_subscribed_events() {
		return [
			'admin_notices' => [
				[ 'warn_when_js_aggregation_and_delay_js_active' ],
				[ 'warn_when_aggregate_inline_css_and_cpcss_active' ],
<<<<<<< HEAD
				[ 'warn_when_autoptimize_css_and_rucss_active' ],
=======
>>>>>>> b8e39852
			],
		];
	}

	/**
	 * Add an admin warning notice when Delay JS and JS Aggregation are both activated.
	 *
	 * @since 3.10.4
	 */
	public function warn_when_js_aggregation_and_delay_js_active() {
		if ( ! $this->can_notify() ) {
<<<<<<< HEAD
=======
			return;
		}

		$boxes = get_user_meta( get_current_user_id(), 'rocket_boxes', true );

		if ( ! (
				'on' === get_option( 'autoptimize_js' )
				&&
				'on' === get_option( 'autoptimize_js_aggregate' )
			) || false === (bool) $this->options->get( 'delay_js' )
		) {
			if ( ! is_array( $boxes ) ) {
				return;
			}

			$this->remove_warning_dismissal( $boxes, __FUNCTION__ );

>>>>>>> b8e39852
			return;
		}

		if ( in_array( __FUNCTION__, (array) $boxes, true ) ) {
			return;
		}

		$message = '<strong>' . __(
				'We have detected that Autoptimize\'s JavaScript Aggregation feature is enabled. The Delay JavaScript Execution will not be applied to the file it creates. We suggest disabling it to take full advantage of Delay JavaScript Execution.',
				'rocket'
			) . '</strong>';

		rocket_notice_html(
			[
				'status'         => 'warning',
				'message'        => $message,
				'dismissible'    => '',
				'dismiss_button' => __FUNCTION__,
			]
		);
	}

	/**
	 * Add an admin warning notice when CPCSS and Aggregate Inline CSS are both activated.
	 *
	 * @since 3.10.4
	 */
	public function warn_when_aggregate_inline_css_and_cpcss_active() {
		if ( ! $this->can_notify() ) {
			return;
		}

		$boxes = get_user_meta( get_current_user_id(), 'rocket_boxes', true );

		if ( ! (
			'on' === get_option( 'autoptimize_css' )
			&&
			'on' === get_option( 'autoptimize_css_aggregate' )
			&&
			'on' === get_option( 'autoptimize_css_include_inline' )
			)
			||
			false === (bool) $this->options->get( 'async_css' )
		) {
			if ( ! is_array( $boxes ) ) {
				return;
			}

			$this->remove_warning_dismissal( $boxes, __FUNCTION__ );

			return;
		}

		if ( in_array( __FUNCTION__, (array) $boxes, true ) ) {
			return;
		}

<<<<<<< HEAD
		$message = '<strong>' . __(
				'We have detected that Autoptimize\'s JavaScript Aggregation feature is enabled. The Delay JavaScript Execution will not be applied to the file it creates. We suggest disabling it to take full advantage of Delay JavaScript Execution.',
=======
		$message = sprintf(
			'<strong>%s</strong>',
			__(
				"We have detected that Autoptimize's Aggregate Inline CSS feature is enabled. WP Rocket's Load CSS Asynchronously will not be applied to the file it creates. We suggest disabling it to take full advantage of WP Rocket's Load CSS Asynchronously Execution.",
>>>>>>> b8e39852
				'rocket'
			)
		);

		rocket_notice_html(
			[
				'status'         => 'warning',
				'message'        => $message,
				'dismissible'    => '',
				'dismiss_button' => __FUNCTION__,
			]
		);
	}

	/**
<<<<<<< HEAD
	 * Add an admin warning notice when CPCSS and Aggregate Inline CSS are both activated.
	 *
	 * @since 3.10.4
	 */
	public function warn_when_aggregate_inline_css_and_cpcss_active() {
		if ( ! $this->can_notify() ) {
			return;
		}

		$autoptimize_aggregate_inline_css_setting = get_option( 'autoptimize_css_include_inline' );
		$boxes                                    = get_user_meta( get_current_user_id(), 'rocket_boxes', true );

		if ( 'on' !== $autoptimize_aggregate_inline_css_setting || false === (bool) $this->options->get( 'async_css' ) ) {
			if ( ! is_array( $boxes ) ) {
				return;
			}

			$this->remove_warning_dismissal( $boxes, __FUNCTION__ );

			return;
		}

		if ( in_array( __FUNCTION__, (array) $boxes, true ) ) {
			return;
		}

		$message = sprintf(
			'<strong>%s</strong>',
			__(
				"We have detected that Autoptimize's Aggregate Inline CSS feature is enabled. WP Rocket's Load CSS Asynchronously will not be applied to the file it creates. We suggest disabling it to take full advantage of WP Rocket's Load CSS Asynchronously Execution.",
				'rocket'
			)
		);

		rocket_notice_html(
			[
				'status'         => 'warning',
				'message'        => $message,
				'dismissible'    => '',
				'dismiss_button' => __FUNCTION__,
			]
		);
	}

	/**
	 * Add an admin warning notice when CPCSS and Aggregate Inline CSS are both activated.
	 *
	 * @since 3.10.4
	 */
	public function warn_when_autoptimize_css_and_rucss_active() {
		if ( ! $this->can_notify() ) {
			return;
		}

		$autoptimize_css_setting = get_option( 'autoptimize_css' );
		$boxes                   = get_user_meta( get_current_user_id(), 'rocket_boxes', true );

		if ( 'on' !== $autoptimize_css_setting || false === (bool) $this->options->get( 'remove_unused_css' ) ) {
			if ( ! is_array( $boxes ) ) {
				return;
			}

			$this->remove_warning_dismissal( $boxes, __FUNCTION__ );

			return;
		}

		if ( in_array( __FUNCTION__, (array) $boxes, true ) ) {
			return;
		}

		$message = sprintf(
			'<strong>%s</strong>',
			__(
				"We have detected that Autoptimize's Optimize CSS Code feature is enabled. WP Rocket's Remove Unused CSS will not be applied to the file it creates. We suggest disabling it to take full advantage of WP Rocket's Remove Unused CSS Execution.",
				'rocket'
			)
		);

		rocket_notice_html(
			[
				'status'         => 'warning',
				'message'        => $message,
				'dismissible'    => '',
				'dismiss_button' => __FUNCTION__,
			]
		);
	}

	/**
=======
>>>>>>> b8e39852
	 * Whether this compatibility can use notifications.
	 *
	 * @return bool
	 */
	private function can_notify() {
<<<<<<< HEAD
		return rocket_get_constant(
			'AUTOPTIMIZE_PLUGIN_VERSION',
			false
			) && current_user_can( 'rocket_manage_options' );
=======
		return rocket_get_constant( 'AUTOPTIMIZE_PLUGIN_VERSION', false )
			&&
			current_user_can( 'rocket_manage_options' );
>>>>>>> b8e39852
	}

	/**
	 * Remove a warning box dismissal.
	 *
	 * @param array  $boxes The rocket_boxes user meta.
	 * @param string $name  Slug for the box to be removed.
	 */
	private function remove_warning_dismissal( $boxes, $name ) {
		if ( ! in_array( $name, $boxes, true ) ) {
			return;
		}

		unset( $boxes[ array_search( $name, $boxes, true ) ] );
		update_user_meta( get_current_user_id(), 'rocket_boxes', $boxes );
	}
}<|MERGE_RESOLUTION|>--- conflicted
+++ resolved
@@ -35,10 +35,7 @@
 			'admin_notices' => [
 				[ 'warn_when_js_aggregation_and_delay_js_active' ],
 				[ 'warn_when_aggregate_inline_css_and_cpcss_active' ],
-<<<<<<< HEAD
 				[ 'warn_when_autoptimize_css_and_rucss_active' ],
-=======
->>>>>>> b8e39852
 			],
 		];
 	}
@@ -50,8 +47,6 @@
 	 */
 	public function warn_when_js_aggregation_and_delay_js_active() {
 		if ( ! $this->can_notify() ) {
-<<<<<<< HEAD
-=======
 			return;
 		}
 
@@ -69,7 +64,6 @@
 
 			$this->remove_warning_dismissal( $boxes, __FUNCTION__ );
 
->>>>>>> b8e39852
 			return;
 		}
 
@@ -127,15 +121,10 @@
 			return;
 		}
 
-<<<<<<< HEAD
-		$message = '<strong>' . __(
-				'We have detected that Autoptimize\'s JavaScript Aggregation feature is enabled. The Delay JavaScript Execution will not be applied to the file it creates. We suggest disabling it to take full advantage of Delay JavaScript Execution.',
-=======
 		$message = sprintf(
 			'<strong>%s</strong>',
 			__(
 				"We have detected that Autoptimize's Aggregate Inline CSS feature is enabled. WP Rocket's Load CSS Asynchronously will not be applied to the file it creates. We suggest disabling it to take full advantage of WP Rocket's Load CSS Asynchronously Execution.",
->>>>>>> b8e39852
 				'rocket'
 			)
 		);
@@ -151,20 +140,19 @@
 	}
 
 	/**
-<<<<<<< HEAD
 	 * Add an admin warning notice when CPCSS and Aggregate Inline CSS are both activated.
 	 *
 	 * @since 3.10.4
 	 */
-	public function warn_when_aggregate_inline_css_and_cpcss_active() {
+	public function warn_when_autoptimize_css_and_rucss_active() {
 		if ( ! $this->can_notify() ) {
 			return;
 		}
 
-		$autoptimize_aggregate_inline_css_setting = get_option( 'autoptimize_css_include_inline' );
-		$boxes                                    = get_user_meta( get_current_user_id(), 'rocket_boxes', true );
-
-		if ( 'on' !== $autoptimize_aggregate_inline_css_setting || false === (bool) $this->options->get( 'async_css' ) ) {
+		$autoptimize_css_setting = get_option( 'autoptimize_css' );
+		$boxes                   = get_user_meta( get_current_user_id(), 'rocket_boxes', true );
+
+		if ( 'on' !== $autoptimize_css_setting || false === (bool) $this->options->get( 'remove_unused_css' ) ) {
 			if ( ! is_array( $boxes ) ) {
 				return;
 			}
@@ -181,7 +169,7 @@
 		$message = sprintf(
 			'<strong>%s</strong>',
 			__(
-				"We have detected that Autoptimize's Aggregate Inline CSS feature is enabled. WP Rocket's Load CSS Asynchronously will not be applied to the file it creates. We suggest disabling it to take full advantage of WP Rocket's Load CSS Asynchronously Execution.",
+				"We have detected that Autoptimize's Optimize CSS Code feature is enabled. WP Rocket's Remove Unused CSS will not be applied to the file it creates. We suggest disabling it to take full advantage of WP Rocket's Remove Unused CSS Execution.",
 				'rocket'
 			)
 		);
@@ -197,68 +185,15 @@
 	}
 
 	/**
-	 * Add an admin warning notice when CPCSS and Aggregate Inline CSS are both activated.
-	 *
-	 * @since 3.10.4
-	 */
-	public function warn_when_autoptimize_css_and_rucss_active() {
-		if ( ! $this->can_notify() ) {
-			return;
-		}
-
-		$autoptimize_css_setting = get_option( 'autoptimize_css' );
-		$boxes                   = get_user_meta( get_current_user_id(), 'rocket_boxes', true );
-
-		if ( 'on' !== $autoptimize_css_setting || false === (bool) $this->options->get( 'remove_unused_css' ) ) {
-			if ( ! is_array( $boxes ) ) {
-				return;
-			}
-
-			$this->remove_warning_dismissal( $boxes, __FUNCTION__ );
-
-			return;
-		}
-
-		if ( in_array( __FUNCTION__, (array) $boxes, true ) ) {
-			return;
-		}
-
-		$message = sprintf(
-			'<strong>%s</strong>',
-			__(
-				"We have detected that Autoptimize's Optimize CSS Code feature is enabled. WP Rocket's Remove Unused CSS will not be applied to the file it creates. We suggest disabling it to take full advantage of WP Rocket's Remove Unused CSS Execution.",
-				'rocket'
-			)
-		);
-
-		rocket_notice_html(
-			[
-				'status'         => 'warning',
-				'message'        => $message,
-				'dismissible'    => '',
-				'dismiss_button' => __FUNCTION__,
-			]
-		);
-	}
-
-	/**
-=======
->>>>>>> b8e39852
 	 * Whether this compatibility can use notifications.
 	 *
 	 * @return bool
 	 */
 	private function can_notify() {
-<<<<<<< HEAD
 		return rocket_get_constant(
 			'AUTOPTIMIZE_PLUGIN_VERSION',
 			false
 			) && current_user_can( 'rocket_manage_options' );
-=======
-		return rocket_get_constant( 'AUTOPTIMIZE_PLUGIN_VERSION', false )
-			&&
-			current_user_can( 'rocket_manage_options' );
->>>>>>> b8e39852
 	}
 
 	/**
