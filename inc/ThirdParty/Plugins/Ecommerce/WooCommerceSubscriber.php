<?php
namespace WP_Rocket\ThirdParty\Plugins\Ecommerce;

use WP_Rocket\Engine\Optimization\DelayJS\HTML;
use WP_Rocket\Event_Management\Event_Manager;
use WP_Rocket\Event_Management\Event_Manager_Aware_Subscriber_Interface;
use WP_Rocket\Traits\Config_Updater;

/**
 * WooCommerce compatibility
 *
 * @since 3.1
 */
class WooCommerceSubscriber implements Event_Manager_Aware_Subscriber_Interface {
	use Config_Updater;

	/**
	 * The WordPress Event Manager
	 *
	 * @var Event_Manager;
	 */
	protected $event_manager;

	/**
	 * Delay JS HTML class.
	 *
	 * @var HTML
	 */
	private $delayjs_html;

	/**
	 * WooCommerceSubscriber constructor.
	 *
	 * @param HTML $delayjs_html DelayJS HTML class.
	 */
	public function __construct( HTML $delayjs_html ) {
		$this->delayjs_html = $delayjs_html;
	}

	/**
	 * {@inheritdoc}
	 *
	 * @param Event_Manager $event_manager The WordPress Event Manager.
	 */
	public function set_event_manager( Event_Manager $event_manager ) {
		$this->event_manager = $event_manager;
	}

	/**
	 * {@inheritdoc}
	 */
	public static function get_subscribed_events() {
		$events = [
			'activate_woocommerce/woocommerce.php'   => [ 'activate_woocommerce', 11 ],
			'deactivate_woocommerce/woocommerce.php' => [ 'deactivate_woocommerce', 11 ],
		];

		if ( class_exists( 'WooCommerce' ) ) {
			$events['update_option_woocommerce_cart_page_id']             = [ 'after_update_single_option', 10, 2 ];
			$events['update_option_woocommerce_checkout_page_id']         = [ 'after_update_single_option', 10, 2 ];
			$events['update_option_woocommerce_myaccount_page_id']        = [ 'after_update_single_option', 10, 2 ];
			$events['update_option_woocommerce_default_customer_address'] = [ 'after_update_single_option', 10, 2 ];

			$events['shutdown']                           = 'maybe_update_config';
			$events['woocommerce_save_product_variation'] = 'clean_cache_after_woocommerce_save_product_variation';
			$events['transition_post_status']             = [ 'maybe_exclude_page', 10, 3 ];
			$events['rocket_cache_reject_uri']            = [
				[ 'exclude_pages' ],
			];
			$events['rocket_cache_query_strings']         = 'cache_geolocation_query_string';
			$events['rocket_cpcss_excluded_taxonomies']   = 'exclude_product_attributes_cpcss';
			$events['nonce_user_logged_out']              = [ 'maybe_revert_uid_for_nonce_actions', PHP_INT_MAX, 2 ];

			/**
			 * Filters activation of WooCommerce empty cart caching
			 *
			 * @since 3.1
			 *
			 * @param bool true to activate, false to deactivate.
			 */
			if ( apply_filters( 'rocket_cache_wc_empty_cart', true ) ) {
				$events['after_setup_theme'] = [ 'serve_cache_empty_cart', 11 ];
				$events['template_redirect'] = [ 'cache_empty_cart', -1 ];
				$events['switch_theme']      = 'delete_cache_empty_cart';
			}

			$events['wp_enqueue_scripts']         = 'show_empty_product_gallery_with_delayJS';
			$events['rocket_delay_js_exclusions'] = 'show_notempty_product_gallery_with_delayJS';
		}

		if ( class_exists( 'WC_API' ) ) {
			$events['rocket_cache_reject_uri'][] = [ 'exclude_wc_rest_api' ];
		}

		return $events;
	}

	/**
	 * Add query string to exclusion when activating the plugin
	 *
	 * @since 2.8.6
	 * @author Rémy Perona
	 */
	public function activate_woocommerce() {
		$this->event_manager->add_callback( 'rocket_cache_reject_uri', [ $this, 'exclude_pages' ] );
		$this->event_manager->add_callback( 'rocket_cache_reject_uri', [ $this, 'exclude_wc_rest_api' ] );
		$this->event_manager->add_callback( 'rocket_cache_query_strings', [ $this, 'cache_geolocation_query_string' ] );

		// Update .htaccess file rules.
		flush_rocket_htaccess();

		// Regenerate the config file.
		rocket_generate_config_file();
	}


	/**
	 * Remove query string from exclusion when deactivating the plugin
	 *
	 * @since 2.8.6
	 * @author Rémy Perona
	 */
	public function deactivate_woocommerce() {
		$this->event_manager->remove_callback( 'rocket_cache_reject_uri', [ $this, 'exclude_pages' ] );
		$this->event_manager->remove_callback( 'rocket_cache_reject_uri', [ $this, 'exclude_wc_rest_api' ] );
		$this->event_manager->remove_callback( 'rocket_cache_query_strings', [ $this, 'cache_geolocation_query_string' ] );

		// Update .htaccess file rules.
		flush_rocket_htaccess();

		// Regenerate the config file.
		rocket_generate_config_file();
	}

	/**
	 * Clean product cache on variation update
	 *
	 * @since 2.9
	 * @author Remy Perona
	 *
	 * @param int $variation_id ID of the variation.
	 * @return bool
	 */
	public function clean_cache_after_woocommerce_save_product_variation( $variation_id ) {
		$product_id = wp_get_post_parent_id( $variation_id );

		if ( ! $product_id ) {
			return false;
		}

		rocket_clean_post( $product_id );

		return true;
	}

	/**
	 * Maybe regenerate the htaccess & config file if a WooCommerce page is published
	 *
	 * @since 3.1
	 * @author Remy Perona
	 *
	 * @param string  $new_status New post status.
	 * @param string  $old_status Old post status.
	 * @param WP_Post $post       Post object.
	 * @return bool
	 */
	public function maybe_exclude_page( $new_status, $old_status, $post ) {
		if ( 'publish' === $old_status || 'publish' !== $new_status ) {
			return false;
		}

		if ( ! function_exists( 'wc_get_page_id' ) ) {
			return false;
		}

		if ( wc_get_page_id( 'checkout' ) !== $post->ID && wc_get_page_id( 'cart' ) !== $post->ID && wc_get_page_id( 'myaccount' ) !== $post->ID ) {
			return false;
		}

		// Update .htaccess file rules.
		flush_rocket_htaccess();

		// Regenerate the config file.
		rocket_generate_config_file();

		return true;
	}

	/**
	 * Exclude WooCommerce cart, checkout and account pages from caching
	 *
	 * @since 2.11 Moved to 3rd party
	 * @since 2.4
	 *
	 * @param array $urls An array of excluded pages.
	 * @return array Updated array of excluded pages
	 */
	public function exclude_pages( $urls ) {
		if ( ! function_exists( 'wc_get_page_id' ) ) {
			return $urls;
		}
		$checkout_urls = $this->exclude_page( wc_get_page_id( 'checkout' ), 'page', '(.*)' );
		$cart_urls     = $this->exclude_page( wc_get_page_id( 'cart' ) );
		$account_urls  = $this->exclude_page( wc_get_page_id( 'myaccount' ), 'page', '(.*)' );

		return array_merge( $urls, $checkout_urls, $cart_urls, $account_urls );
	}

	/**
	 * Excludes WooCommerce checkout page from cache
	 *
	 * @since 3.1
	 * @author Remy Perona
	 *
	 * @param int    $page_id   ID of page to exclude.
	 * @param string $post_type Post type of the page.
	 * @param string $pattern   Pattern to use for the exclusion.
	 * @return array
	 */
	private function exclude_page( $page_id, $post_type = 'page', $pattern = '' ) {
		$urls = [];

		if ( $page_id <= 0 || (int) get_option( 'page_on_front' ) === $page_id ) {
			return $urls;
		}

		if ( 'publish' !== get_post_status( $page_id ) ) {
			return $urls;
		}

		$urls = get_rocket_i18n_translated_post_urls( $page_id, $post_type, $pattern );

		return $urls;
	}

	/**
	 * Automatically cache v query string when WC geolocation with cache compatibility option is active
	 *
	 * @since 2.8.6
	 * @author Rémy Perona
	 *
	 * @param array $query_strings list of query strings to cache.
	 * @return array Updated list of query strings to cache
	 */
	public function cache_geolocation_query_string( $query_strings ) {
		if ( 'geolocation_ajax' !== get_option( 'woocommerce_default_customer_address' ) ) {
			return $query_strings;
		}

		$query_strings[] = 'v';

		return $query_strings;
	}

	/**
	 * Returns WooCommerce API endpoint
	 *
	 * @since 3.1
	 * @author Remy Perona
	 *
	 * @return string
	 */
	private function get_wc_api_endpoint() {
		return home_url( '/wc-api/v(.*)' );
	}

	/**
	 * Exclude WooCommerce REST API URL from cache
	 *
	 * @since 2.6.5
	 *
	 * @param array $urls URLs to exclude from cache.
	 * @return array Updated list of URLs to exclude from cache
	 */
	public function exclude_wc_rest_api( $urls ) {
		/**
		 * By default, don't cache the WooCommerce REST API.
		 *
		 * @since 2.6.5
		 *
		 * @param bool false will force to cache the WooCommerce REST API
		 */
		if ( apply_filters( 'rocket_cache_reject_wc_rest_api', true ) ) {
			$urls[] = rocket_clean_exclude_file( $this->get_wc_api_endpoint() );
		}

		return $urls;
	}

	/**
	 * Serves the empty cart cache
	 *
	 * @since 3.1
	 * @author Remy Perona
	 *
	 * @return void
	 */
	public function serve_cache_empty_cart() {
		if ( ! $this->is_get_refreshed_fragments() || rocket_bypass() ) {
			return;
		}

		$cart = $this->get_cache_empty_cart();

		if ( false !== $cart ) {
			@header( 'Content-Type: application/json; charset=' . get_option( 'blog_charset' ) ); // phpcs:ignore WordPress.PHP.NoSilencedErrors.Discouraged
			echo $cart; // phpcs:ignore WordPress.Security.EscapeOutput.OutputNotEscaped -- Dynamic content is properly escaped in the view.
			die();
		}
	}

	/**
	 * Creates the empty cart cache
	 *
	 * @since 3.1
	 * @author Remy Perona
	 *
	 * @return void
	 */
	public function cache_empty_cart() {
		if ( ! $this->is_get_refreshed_fragments() || rocket_bypass() ) {
			return;
		}

		$cart = $this->get_cache_empty_cart();

		if ( false !== $cart ) {
			return;
		}

		ob_start( [ $this, 'save_cache_empty_cart' ] );
	}

	/**
	 * Gets the empty cart cache
	 *
	 * @since 3.1
	 * @author Remy Perona
	 *
	 * @return string
	 */
	private function get_cache_empty_cart() {
		$lang = rocket_get_current_language();

		if ( $lang ) {
			return get_transient( 'rocket_get_refreshed_fragments_cache_' . $lang );
		}

		return get_transient( 'rocket_get_refreshed_fragments_cache' );
	}

	/**
	 * Saves the empty cart JSON in a transient
	 *
	 * @since 3.1
	 * @author Remy Perona
	 *
	 * @param string $content Current buffer content.
	 * @return string
	 */
	private function save_cache_empty_cart( $content ) {
		$lang = rocket_get_current_language();

		if ( $lang ) {
			set_transient( 'rocket_get_refreshed_fragments_cache_' . $lang, $content, 7 * DAY_IN_SECONDS );

			return $content;
		}

		set_transient( 'rocket_get_refreshed_fragments_cache', $content, 7 * DAY_IN_SECONDS );

		return $content;
	}

	/**
	 * Checks if the request is for get_refreshed_fragments and the cart is empty
	 *
	 * @since 3.1
	 * @author Remy Perona
	 *
	 * @return boolean
	 */
	private function is_get_refreshed_fragments() {
		if ( ! isset( $_GET['wc-ajax'] ) ) { // phpcs:ignore WordPress.Security.NonceVerification.Recommended
			return false;
		}

		if ( 'get_refreshed_fragments' !== $_GET['wc-ajax'] ) { // phpcs:ignore WordPress.Security.NonceVerification.Recommended
			return false;
		}

		if ( ! empty( $_COOKIE['woocommerce_cart_hash'] ) ) {
			return false;
		}

		if ( ! empty( $_COOKIE['woocommerce_items_in_cart'] ) ) {
			return false;
		}

		return true;
	}

	/**
	 * Deletes the empty cart cache
	 *
	 * @since 3.1
	 * @author Remy Perona
	 *
	 * @return void
	 */
	public function delete_cache_empty_cart() {
		$langs = get_rocket_i18n_code();

		if ( $langs ) {
			foreach ( $langs as $lang ) {
				delete_transient( 'rocket_get_refreshed_fragments_cache_' . $lang );
			}
		}

		delete_transient( 'rocket_get_refreshed_fragments_cache' );
	}

	/**
	 * Excludes WC product attributes taxonomies from CPCSS generation
	 *
	 * @since 3.3.5
	 * @author Remy Perona
	 *
	 * @param array $excluded_taxonomies Taxonomies excluded from CPCSS generation.
	 * @return array
	 */
	public function exclude_product_attributes_cpcss( $excluded_taxonomies ) {
		if ( ! function_exists( 'wc_get_attribute_taxonomy_names' ) ) {
			return $excluded_taxonomies;
		}

		return array_merge( $excluded_taxonomies, wc_get_attribute_taxonomy_names() );
	}

	/**
	 * Set $user_id to 0 for certain nonce actions.
	 *
	 * WooCommerce core changes how nonces are used for non-logged customers.
	 * When a user is logged out, but has items in their cart, WC core sets the $uid as a random string customer id.
	 * This is going to mess out nonce validation with WP Rocket and third party plugins which do not bypass WC nonce changes.
	 * WP Rocket caches the page so the nonce $uid will be always different than the session customer $uid.
	 * This function will check the nonce against a UID of 0 because this is how WP Rocket generated the cached page.
	 *
	 * @since  3.5.1
	 * @author Soponar Cristina
	 *
	 * @param string|int $user_id ID of the nonce-owning user.
	 * @param string|int $action  The nonce action.
	 *
	 * @return int $uid      ID of the nonce-owning user.
	 */
	public function maybe_revert_uid_for_nonce_actions( $user_id, $action ) {
		// User ID is invalid.
		if ( empty( $user_id ) || 0 === $user_id ) {
			return $user_id;
		}

		// The nonce action is not in the list.
		if ( ! $action || ! in_array( $action, $this->get_nonce_actions(), true ) ) {
			return $user_id;
		}

		return 0;
	}

	/**
	 * List with nonce actions which needs to revert the $uid.
	 *
	 * @since  3.5.1
	 * @author Soponar Cristina
	 *
	 * @return array $nonce_actions List with all nonce actions.
	 */
	private function get_nonce_actions() {
		return [
			'wcmd-subscribe-secret', // WooCommerce MailChimp Discount.
			'td-block', // "Load more" AJAX functionality of the Newspaper theme.
			'codevz_selective_refresh', // xtra theme.
			'xtra_quick_view', // xtra theme quick view.
			'ajax_search_nonce', // xtra theme AJAX search.
			'xtra_wishlist_content', // xtra theme wishlist feature.
			'ajax-login-security', // OneSocial theme pop-up login.
			'dokan_pageview', // Dokan related pageview.
			'dokan_report_abuse', // Dokan report abuse popup.
			'uabb_subscribe_form_submit', // Ultimate Addons for Beaver Builder - MailChimp signup form.
			'konte-add-to-cart', // Add to cart feature of the Konte theme.
			'wpuf_form_add', // WP User Frontend Pro.
			'everest_forms_ajax_form_submission', // Everest forms AJAX submission.
			'everest-forms_process_submit', // Everest forms submission.
			'ajax-login-nonce', // Rehub theme login modal.
			'filter-nonce', // Rehub theme filter.
			'log-out', // WordPress's log-out action (wp_nonce_ays() function).
			'ybws123456', // Custom Bookly form.
			'_wc_additional_variation_images_nonce', // WooCommerce Additional Variation Images.
			'get_price_table', // Tiered Pricing Table for WooCommerce.
			'wccs_single_product_nonce', // Discount Rules and Dynamic Pricing for WooCommerce.
			'bookyourtravel_nonce', // Book Your Travel theme.
			'sign_signin', // Custom Login for Improvise Theme by Noomia.
		];
	}

	/**
	 * Check if current product page has images in gallery.
	 *
	 * @since 3.9.1
	 *
	 * @return bool
	 */
	private function product_has_gallery_images() {
		$product = wc_get_product( get_the_ID() );
		return ! empty( $product->get_gallery_image_ids() );
	}

	/**
	 * Show product gallery main image directly when delay JS is enabled.
	 *
	 * @since 3.9.1
	 */
	public function show_empty_product_gallery_with_delayJS() {
		if ( ! $this->delayjs_html->is_allowed() ) {
			return;
		}

		if ( ! is_product() ) {
			return;
		}

		if ( $this->product_has_gallery_images() ) {
			return;
		}

		$custom_css = '.woocommerce-product-gallery{ opacity: 1 !important; }';
		wp_add_inline_style( 'woocommerce-layout', $custom_css );
	}

	/**
	 * Exclude some JS files from delay JS when product gallery has images.
	 *
	 * @since 3.9.1
	 *
	 * @param array $exclusions Exclusions array.
	 *
	 * @return array
	 */
	public function show_notempty_product_gallery_with_delayJS( array $exclusions = [] ) {
		global $wp_version;

		if ( ! $this->delayjs_html->is_allowed() ) {
			return $exclusions;
		}

		if ( ! is_product() ) {
			return $exclusions;
		}

		if ( ! $this->product_has_gallery_images() ) {
			return $exclusions;
		}

		$exclusions[] = '/jquery-?[0-9.]*(.min|.slim|.slim.min)?.js';
		$exclusions[] = '/woocommerce/assets/js/zoom/jquery.zoom(.min)?.js';
		$exclusions[] = '/woocommerce/assets/js/photoswipe/';
		$exclusions[] = '/woocommerce/assets/js/flexslider/jquery.flexslider(.min)?.js';
		$exclusions[] = '/woocommerce/assets/js/frontend/single-product(.min)?.js';

<<<<<<< HEAD
		if ( version_compare( $wp_version, '5.7', '<' ) ) {
=======
		if (
			isset( $wp_version )
			&&
			version_compare( $wp_version, '5.7', '<' )
		) {
>>>>>>> 2031c253
			$exclusions[] = '/jquery-migrate(.min)?.js';
		}

		return $exclusions;
	}
}<|MERGE_RESOLUTION|>--- conflicted
+++ resolved
@@ -568,15 +568,11 @@
 		$exclusions[] = '/woocommerce/assets/js/flexslider/jquery.flexslider(.min)?.js';
 		$exclusions[] = '/woocommerce/assets/js/frontend/single-product(.min)?.js';
 
-<<<<<<< HEAD
-		if ( version_compare( $wp_version, '5.7', '<' ) ) {
-=======
 		if (
 			isset( $wp_version )
 			&&
 			version_compare( $wp_version, '5.7', '<' )
 		) {
->>>>>>> 2031c253
 			$exclusions[] = '/jquery-migrate(.min)?.js';
 		}
 
