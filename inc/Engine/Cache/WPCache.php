--- conflicted
+++ resolved
@@ -2,16 +2,11 @@
 
 namespace WP_Rocket\Engine\Cache;
 
-<<<<<<< HEAD
 use WP_Filesystem_Direct;
-
-class WPCache {
-=======
 use WP_Rocket\Engine\Activation\ActivationInterface;
 use WP_Rocket\Engine\Deactivation\DeactivationInterface;
 
 class WPCache implements ActivationInterface, DeactivationInterface {
->>>>>>> 1d955868
 	/**
 	 * Filesystem instance.
 	 *
