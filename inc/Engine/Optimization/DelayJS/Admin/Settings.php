<?php
declare(strict_types=1);

namespace WP_Rocket\Engine\Optimization\DelayJS\Admin;

use WP_Rocket\Admin\Options_Data;
use WP_Rocket\Engine\Admin\Settings\Settings as AdminSettings;

class Settings {
	/**
	 * Add the delay JS options to the WP Rocket options array
	 *
	 * @since 3.9 Removed delay_js_scripts key, added delay_js_exclusions.
	 * @since 3.7
	 *
	 * @param array $options WP Rocket options array.
	 *
	 * @return array
	 */
	public function add_options( $options ) : array {
		$options = (array) $options;

		$options['delay_js']            = 0;
		$options['delay_js_exclusions'] = [];

		return $options;
	}

	/**
	 * Sets the delay_js_exclusions default value for users with delay JS enabled on upgrade
	 *
	 * @since 3.9 Sets the delay_js_exclusions default value if delay_js is 1
	 * @since 3.7
	 *
	 * @param string $old_version Previous plugin version.
	 *
	 * @return void
	 */
	public function set_option_on_update( $old_version ) {
		if ( version_compare( $old_version, '3.9', '>=' ) ) {
			return;
		}

		$options = get_option( 'wp_rocket_settings', [] );

		$options['delay_js_exclusions'] = [];

		if (
			isset( $options['delay_js'] )
			&&
			1 === (int) $options['delay_js']
		) {
			$options['minify_concatenate_js'] = 0;
		}

		update_option( 'wp_rocket_settings', $options );
	}

	/**
	 * Sanitizes delay JS options when saving the settings
	 *
	 * @since 3.9
	 *
	 * @param array         $input    Array of values submitted from the form.
	 * @param AdminSettings $settings Settings class instance.
	 *
	 * @return array
	 */
	public function sanitize_options( $input, $settings ) : array {
		$input['delay_js']            = $settings->sanitize_checkbox( $input, 'delay_js' );
		$input['delay_js_exclusions'] = ! empty( $input['delay_js_exclusions'] ) ? rocket_sanitize_textarea_field( 'delay_js_exclusions', $input['delay_js_exclusions'] ) : [];

		return $input;
	}

	/**
	 * Disable combine JS option when delay JS is enabled
	 *
	 * @since 3.9
	 *
	 * @param array $value     The new, unserialized option value.
	 * @param array $old_value The old option value.
	 *
	 * @return array
	 */
	public function maybe_disable_combine_js( $value, $old_value ): array {
		if ( ! isset( $value['delay_js'], $value['minify_concatenate_js'] ) ) {
			return $value;
		}

		if (
			0 === $value['minify_concatenate_js']
			||
			0 === $value['delay_js']
		) {
			return $value;
		}

		if (
			isset( $old_value['delay_js'], $old_value['minify_concatenate_js'] )
			&&
			$value['delay_js'] === $old_value['delay_js']
			&&
			1 === $value['delay_js']
			&&
			0 === $old_value['minify_concatenate_js']
		) {
			return $value;
		}

		$value['minify_concatenate_js'] = 0;

		return $value;
	}

	/**
	 * Get default exclusion list.
	 *
	 * @since 3.9.1
	 *
	 * @return string[]
	 */
	public static function get_delay_js_default_exclusions(): array {
		global $wp_version;

		$exclusions = [
			'/jquery-?[0-9.](.*)(.min|.slim|.slim.min)?.js',
			'js-(before|after)',
		];

<<<<<<< HEAD
		if ( version_compare( $wp_version, '5.7', '<' ) ) {
=======
		if (
			isset( $wp_version )
			&&
			version_compare( $wp_version, '5.7', '<' )
		) {
>>>>>>> 2031c253
			$exclusions[] = '/jquery-migrate(.min)?.js';
		}

		$wp_content  = wp_parse_url( content_url( '/' ), PHP_URL_PATH );
		$wp_includes = wp_parse_url( includes_url( '/' ), PHP_URL_PATH );
		$pattern     = '(?:placeholder)(.*)';
		$paths       = [];

		if ( ! $wp_content && ! $wp_includes ) {
			return $exclusions;
		}

		if ( $wp_content ) {
			$paths[] = $wp_content;
		}

		if ( $wp_includes ) {
			$paths[] = $wp_includes;
		}

		$exclusions[] = str_replace( 'placeholder', implode( '|', $paths ), $pattern );

		return $exclusions;
	}

	/**
	 * Check if current exclusion list has the default list.
	 *
	 * @since 3.9.1
	 *
	 * @return bool
	 */
	public static function exclusion_list_has_default(): bool {
		$current_list = get_rocket_option( 'delay_js_exclusions', [] );
		if ( empty( $current_list ) ) {
			return false;
		}

		$default_list = self::get_delay_js_default_exclusions();
		if ( count( $current_list ) < count( $default_list ) ) {
			return false;
		}

		$current_list = array_flip( $current_list );

		foreach ( $default_list as $item ) {
			if ( ! isset( $current_list[ $item ] ) ) {
				return false;
			}
		}
		return true;
	}

}<|MERGE_RESOLUTION|>--- conflicted
+++ resolved
@@ -7,6 +7,41 @@
 use WP_Rocket\Engine\Admin\Settings\Settings as AdminSettings;
 
 class Settings {
+	/**
+	 * Options data instance
+	 *
+	 * @var Options_Data
+	 */
+	private $options;
+
+	/**
+	 * Instantiate the class
+	 *
+	 * @param Options_Data $options Options Data instance.
+	 */
+	public function __construct( Options_Data $options ) {
+		$this->options = $options;
+	}
+
+	/**
+	 * Adds plugins incompatible with delay JS to the list
+	 *
+	 * @since 3.9.0.1
+	 *
+	 * @param string[] $plugins Array of recommended plugins to deactivate.
+	 *
+	 * @return array
+	 */
+	public function add_plugins_incompatibility( $plugins ): array {
+		if ( ! $this->options->get( 'delay_js', 0 ) ) {
+			return $plugins;
+		}
+
+		$plugins['wp-meteor'] = 'wp-meteor/wp-meteor.php';
+
+		return $plugins;
+	}
+
 	/**
 	 * Add the delay JS options to the WP Rocket options array
 	 *
@@ -128,15 +163,11 @@
 			'js-(before|after)',
 		];
 
-<<<<<<< HEAD
-		if ( version_compare( $wp_version, '5.7', '<' ) ) {
-=======
 		if (
 			isset( $wp_version )
 			&&
 			version_compare( $wp_version, '5.7', '<' )
 		) {
->>>>>>> 2031c253
 			$exclusions[] = '/jquery-migrate(.min)?.js';
 		}
 
