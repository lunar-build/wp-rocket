<?php

namespace WP_Rocket\Engine\Admin\Deactivation;

use WP_Rocket\Admin\Options;
use WP_Rocket\Admin\Options_Data;
use WP_Rocket\Event_Management\Subscriber_Interface;
use WP_Rocket\Admin\Deactivation\Render;

/**
 * Deactivation intent form on plugins page
 *
 * @since 3.0
 */
class DeactivationIntent implements Subscriber_Interface {
	/**
	 * Render instance
	 *
	 * @since 3.0
	 *
	 * @var Render
	 */
	private $render;

	/**
	 * Options instance.
	 *
<<<<<<< HEAD
	 * @since 3.0
	 *
=======
>>>>>>> 1d955868
	 * @var Options
	 */
	private $options_api;

	/**
	 * Options_Data instance.
	 *
	 * @since 3.0
	 *
	 * @var Options_Data
	 */
	private $options;

	/**
	 * Constructor
	 *
	 * @since 3.0
	 *
	 * @param Render       $render      Render instance.
	 * @param Options      $options_api Options instance.
	 * @param Options_Data $options     Options_Data instance.
	 */
	public function __construct( Render $render, Options $options_api, Options_Data $options ) {
		$this->render      = $render;
		$this->options_api = $options_api;
		$this->options     = $options;
	}

	/**
	 * Return an array of events that this subscriber wants to listen to.
	 *
	 * @since  3.0
	 *
	 * @return array
	 */
	public static function get_subscribed_events() {
		return [
			'admin_print_footer_scripts-plugins.php' => 'insert_mixpanel_tracking',
			'admin_footer'                           => 'insert_deactivation_intent_form',
			'wp_ajax_rocket_safe_mode'               => 'activate_safe_mode',
		];
	}

	/**
	 * Inserts mixpanel tracking on plugins page to send deactivation data
	 *
	 * @since 3.0
	 *
	 * @return void
	 */
	public function insert_mixpanel_tracking() {
		?>
		<!-- start Mixpanel --><script type="text/javascript">(function(e,a){if(!a.__SV){var b=window;try{var c,l,i,j=b.location,g=j.hash;c=function(a,b){return(l=a.match(RegExp(b+"=([^&]*)")))?l[1]:null};g&&c(g,"state")&&(i=JSON.parse(decodeURIComponent(c(g,"state"))),"mpeditor"===i.action&&(b.sessionStorage.setItem("_mpcehash",g),history.replaceState(i.desiredHash||"",e.title,j.pathname+j.search)))}catch(m){}var k,h;window.mixpanel=a;a._i=[];a.init=function(b,c,f){function e(b,a){var c=a.split(".");2==c.length&&(b=b[c[0]],a=c[1]);b[a]=function(){b.push([a].concat(Array.prototype.slice.call(arguments,
0)))}}var d=a;"undefined"!==typeof f?d=a[f]=[]:f="mixpanel";d.people=d.people||[];d.toString=function(b){var a="mixpanel";"mixpanel"!==f&&(a+="."+f);b||(a+=" (stub)");return a};d.people.toString=function(){return d.toString(1)+".people (stub)"};k="disable time_event track track_pageview track_links track_forms register register_once alias unregister identify name_tag set_config reset people.set people.set_once people.increment people.append people.union people.track_charge people.clear_charges people.delete_user".split(" ");
for(h=0;h<k.length;h++)e(d,k[h]);a._i.push([b,c,f])};a.__SV=1.2;b=e.createElement("script");b.type="text/javascript";b.async=!0;b.src="undefined"!==typeof MIXPANEL_CUSTOM_LIB_URL?MIXPANEL_CUSTOM_LIB_URL:"file:"===e.location.protocol&&"//cdn.mxpnl.com/libs/mixpanel-2-latest.min.js".match(/^\/\//)?"https://cdn.mxpnl.com/libs/mixpanel-2-latest.min.js":"//cdn.mxpnl.com/libs/mixpanel-2-latest.min.js";c=e.getElementsByTagName("script")[0];c.parentNode.insertBefore(b,c)}})(document,window.mixpanel||[]);

mixpanel.init("a36067b00a263cce0299cfd960e26ecf", {
		'ip':false,
		property_blacklist: ['$initial_referrer', '$current_url', '$initial_referring_domain', '$referrer', '$referring_domain']
	} );

		mixpanel.track_links( '#mixpanel-send-deactivation', 'Deactivation Intent', function(ele) {
			return {
				'Reason': document.getElementById('wpr-reason').value,
				'Details': document.getElementById('wpr-details').value,
			}
		} );
		</script><!-- end Mixpanel -->
		<?php
	}

	/**
	 * Inserts the deactivation intent form on plugins page
	 *
	 * @since 3.0
	 *
	 * @return void
	 */
	public function insert_deactivation_intent_form() {
		$current_screen = get_current_screen();

		if ( 'plugins' !== $current_screen->id && 'plugins-network' !== $current_screen->id ) {
			return;
		}

		$this->render->render_form();
	}

	/**
	 * Activates WP Rocket safe mode by deactivating possibly layout breaking options
	 *
	 * @since 3.0
	 *
	 * @return void
	 */
	public function activate_safe_mode() {
		check_ajax_referer( 'rocket-ajax', 'nonce' );

		if ( ! current_user_can( 'rocket_manage_options' ) ) {
			wp_send_json_error();
			return;
		}

		/**
		 * Filters the array of options to reset when activating safe mode
		 *
		 * @since 3.7
		 *
		 * @param array $options Array of options to reset.
		 */
		$reset_options = apply_filters(
			'rocket_safe_mode_reset_options',
			[
				'embeds'                 => 0,
				'defer_all_js'           => 0,
				'async_css'              => 0,
				'lazyload'               => 0,
				'lazyload_iframes'       => 0,
				'lazyload_youtube'       => 0,
				'minify_css'             => 0,
				'minify_concatenate_css' => 0,
				'minify_js'              => 0,
				'minify_concatenate_js'  => 0,
				'minify_google_fonts'    => 0,
				'cdn'                    => 0,
			]
		);

		$this->options->set_values( $reset_options );
		$this->options_api->set( 'settings', $this->options->get_options() );

		wp_send_json_success();
	}
}<|MERGE_RESOLUTION|>--- conflicted
+++ resolved
@@ -25,11 +25,6 @@
 	/**
 	 * Options instance.
 	 *
-<<<<<<< HEAD
-	 * @since 3.0
-	 *
-=======
->>>>>>> 1d955868
 	 * @var Options
 	 */
 	private $options_api;
