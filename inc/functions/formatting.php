<?php

defined( 'ABSPATH' ) || exit;

/**
 * Get relative url
 * Clean URL file to get only the equivalent of REQUEST_URI
 * ex: rocket_clean_exclude_file( 'http://www.geekpress.fr/referencement-wordpress/') return /referencement-wordpress/
 *
 * @since 1.3.5 Redo the function
 * @since 1.0
 *
 * @param string $file URL we want to parse.
 * @return bool\string false if $file is empty or false, relative path otherwise
 */
function rocket_clean_exclude_file( $file ) {
	if ( ! $file ) {
		return false;
	}

	return wp_parse_url( $file, PHP_URL_PATH );
}

/**
 * Clean Never Cache URL(s) bad wildcards
 *
 * @since 3.4.2
 * @author Soponar Cristina
 *
 * @param  string $path URL which needs to be cleaned.
 * @return bool\string  false if $path is empty or cleaned URL
 */
function rocket_clean_wildcards( $path ) {
	if ( ! $path ) {
		return false;
	}

	$path_components = explode( '/', $path );
	$arr             = [
		'.*'   => '(.*)',
		'*'    => '(.*)',
		'(*)'  => '(.*)',
		'(.*)' => '(.*)',
	];

	foreach ( $path_components as &$path_component ) {
		$path_component = strtr( $path_component, $arr );
	}
	$path = implode( '/', $path_components );

	return $path;
}


/**
 * Used with array_filter to remove files without .css extension
 *
 * @since 1.0
 *
 * @param string $file filepath to sanitize.
 * @return bool\string false if not a css file, filepath otherwise
 */
function rocket_sanitize_css( $file ) {
	$file = preg_replace( '#\?.*$#', '', $file );
	$ext  = strtolower( pathinfo( $file, PATHINFO_EXTENSION ) );
	return ( 'css' === $ext || 'php' === $ext ) ? trim( $file ) : false;
}

/**
 * Used with array_filter to remove files without .js extension
 *
 * @since 1.0
 *
 * @param string $file filepath to sanitize.
 * @return bool\string false if not a js file, filepath otherwise
 */
function rocket_sanitize_js( $file ) {
	$file = preg_replace( '#\?.*$#', '', $file );
	$ext  = strtolower( pathinfo( $file, PATHINFO_EXTENSION ) );
	return ( 'js' === $ext || 'php' === $ext ) ? trim( $file ) : false;
}

/**
 * Sanitize and validate JS files to exclude from the minification.
 *
 * @since  3.3.7
 * @author Remy Perona
 * @author Grégory Viguier
 *
 * @param  string $file filepath to sanitize.
 * @return string
 */
function rocket_validate_js( $file ) {
	if ( rocket_is_internal_file( $file ) ) {
		$file = trim( $file );
		$file = rocket_clean_exclude_file( $file );
		$file = rocket_sanitize_js( $file );

		return $file;
	}

	return rocket_remove_url_protocol( esc_url_raw( strtok( $file, '?' ) ) );
}

/**
 * Sanitize and validate CSS files to exclude from the minification.
 *
 * @since  3.7
 *
 * @param  string $file filepath to sanitize.
 * @return string
 */
function rocket_validate_css( $file ) {
	if ( rocket_is_internal_file( $file ) ) {
		return rocket_sanitize_css( rocket_clean_exclude_file( trim( $file ) ) );
	}

	return rocket_remove_url_protocol( esc_url_raw( strtok( $file, '?' ) ) );
}

/**
 * Check if the passed value is an internal URL (default domain or CDN/Multilingual).
 *
 * @since  3.3.7
 *
 * @param  string $file string to test.
 * @return bool
 */
function rocket_is_internal_file( $file ) {
	$file_host = wp_parse_url( rocket_add_url_protocol( $file ), PHP_URL_HOST );

	if ( empty( $file_host ) ) {
		return false;
	}

	/**
	 * Filters the allowed hosts for optimization
	 *
	 * @since  3.4
	 *
	 * @param array $hosts Allowed hosts.
	 * @param array $zones Zones to check available hosts.
	 */
	$hosts   = apply_filters( 'rocket_cdn_hosts', [], [ 'all', 'css_and_js', 'css', 'js' ] );
	$hosts[] = wp_parse_url( content_url(), PHP_URL_HOST );
	$langs   = get_rocket_i18n_uri();

	// Get host for all langs.
	if ( ! empty( $langs ) ) {
		foreach ( $langs as $lang ) {
			$hosts[] = wp_parse_url( $lang, PHP_URL_HOST );
		}
	}

	$hosts = array_unique( $hosts );

	if ( empty( $hosts ) ) {
		return false;
	}

	return in_array( $file_host, $hosts, true );
}

/**
 * Sanitize a setting value meant for a textarea.
 *
 * @since  3.3.7
 *
 * @param  string       $field The field’s name. Can be one of the following:
 *                             'exclude_css', 'exclude_inline_js', 'exclude_js', 'cache_reject_uri',
 *                             'cache_reject_ua', 'cache_purge_pages', 'cdn_reject_files'.
 * @param  array|string $value The value to sanitize.
 * @return array|null
 */
function rocket_sanitize_textarea_field( $field, $value ) {
	$fields = [
		'cache_purge_pages'    => [ 'esc_url', 'rocket_clean_exclude_file', 'rocket_clean_wildcards' ], // Pattern.
		'cache_reject_cookies' => [ 'rocket_sanitize_key' ],
		'cache_reject_ua'      => [ 'rocket_sanitize_ua', 'rocket_clean_wildcards' ], // Pattern.
		'cache_reject_uri'     => [ 'esc_url', 'rocket_clean_exclude_file', 'rocket_clean_wildcards' ], // Pattern.
		'cache_query_strings'  => [ 'rocket_sanitize_key' ],
		'cdn_reject_files'     => [ 'rocket_clean_exclude_file', 'rocket_clean_wildcards' ], // Pattern.
		'exclude_css'          => [ 'rocket_validate_css', 'rocket_clean_wildcards' ], // Pattern.
		'exclude_inline_js'    => [ 'sanitize_text_field' ], // Pattern.
		'exclude_defer_js'     => [ 'rocket_validate_js' ], // Pattern.
		'exclude_js'           => [ 'rocket_validate_js', 'rocket_clean_wildcards' ], // Pattern.
<<<<<<< HEAD
		'delay_js_scripts'     => [ 'rocket_validate_js' ],
		'exclude_lazyload'     => [ 'sanitize_text_field' ],
=======
		'delay_js_scripts'     => [ 'sanitize_text_field' ],
>>>>>>> b0fe07b2
	];

	if ( ! isset( $fields[ $field ] ) ) {
		return null;
	}

	$sanitizations = $fields[ $field ];

	if ( ! is_array( $value ) ) {
		$value = explode( "\n", $value );
	}

	$value = array_map( 'trim', $value );
	$value = array_filter( $value );

	if ( ! $value ) {
		return [];
	}

	// Sanitize.
	foreach ( $sanitizations as $sanitization ) {
		$value = array_map( $sanitization, $value );
	}

	return array_unique( $value );
}

/**
 * Used with array_filter to remove files without .xml extension
 *
 * @since 2.8
 * @author Remy Perona
 *
 * @param string $file filepath to sanitize.
 * @return string|boolean filename or false if not xml
 */
function rocket_sanitize_xml( $file ) {
	$file = preg_replace( '#\?.*$#', '', $file );
	$ext  = strtolower( pathinfo( $file, PATHINFO_EXTENSION ) );
	return ( 'xml' === $ext ) ? trim( $file ) : false;
}

/**
 * Sanitizes a string key like the sanitize_key() WordPress function without forcing lowercase.
 *
 * @since 2.7
 *
 * @param string $key Key string to sanitize.
 * @return string
 */
function rocket_sanitize_key( $key ) {
	$key = preg_replace( '/[^a-z0-9_\-]/i', '', $key );
	return $key;
}

/**
 * Used to sanitize values of the "Never send cache pages for these user agents" option.
 *
 * @since 2.6.4
 *
 * @param string $user_agent User Agent string.
 * @return string
 */
function rocket_sanitize_ua( $user_agent ) {
	$user_agent = preg_replace( '/[^a-z0-9._\(\)\*\-\/\s\x5c]/i', '', $user_agent );
	return $user_agent;
}

/**
 * Get an url without HTTP protocol
 *
 * @since 1.3.0
 *
 * @param string $url The URL to parse.
 * @param bool   $no_dots (default: false).
 * @return string $url The URL without protocol
 */
function rocket_remove_url_protocol( $url, $no_dots = false ) {
	$url = preg_replace( '#^(https?:)?\/\/#im', '', $url );

	/** This filter is documented in inc/front/htaccess.php */
	if ( apply_filters( 'rocket_url_no_dots', $no_dots ) ) {
		$url = str_replace( '.', '_', $url );
	}
	return $url;
}

/**
 * Add HTTP protocol to an url that does not have it.
 *
 * @since 2.2.1
 *
 * @param string $url The URL to parse.
 *
 * @return string $url The URL with protocol.
 */
function rocket_add_url_protocol( $url ) {
	// Bail out if the URL starts with http:// or https://.
	if (
		strpos( $url, 'http://' ) !== false
		||
		strpos( $url, 'https://' ) !== false
	) {
		return $url;
	}

	if ( substr( $url, 0, 2 ) !== '//' ) {
		$url = '//' . $url;
	}

	return set_url_scheme( $url );
}

/**
 * Set the scheme for a internal URL
 *
 * @since 2.6
 *
 * @param   string $url Absolute url that includes a scheme.
 * @return  string $url URL with a scheme.
 */
function rocket_set_internal_url_scheme( $url ) {
	$tmp_url = set_url_scheme( $url );

	if ( rocket_extract_url_component( $tmp_url, PHP_URL_HOST ) === rocket_extract_url_component( home_url(), PHP_URL_HOST ) ) {
			$url = $tmp_url;
	}

	return $url;
}

/**
 * Get the domain of an URL without subdomain
 * (ex: rocket_get_domain( 'http://www.geekpress.fr' ) return geekpress.fr
 *
 * @source : http://stackoverflow.com/a/15498686
 * @since 2.7.3 undeprecated & updated
 * @since 1.0
 *
 * @param string $url URL to parse.
 * @return string|bool Domain or false
 */
function rocket_get_domain( $url ) {
	// Add URL protocol if the $url doesn't have one to prevent issue with parse_url.
	$url = rocket_add_url_protocol( trim( $url ) );

	$url_array = wp_parse_url( $url );
	$host      = $url_array['host'];
	/**
	 * Filters the tld max range for edge cases
	 *
	 * @since 2.7.3
	 *
	 * @param string Max range number
	 */
	$match = '/(?P<domain>[a-z0-9][a-z0-9\-]{1,63}\.[a-z\.]{2,' . apply_filters( 'rocket_get_domain_preg', '6' ) . '})$/i';

	if ( preg_match( $match, $host, $regs ) ) {
		return $regs['domain'];
	}

	return false;
}

/**
 * Extract and return host, path, query and scheme of an URL
 *
 * @since 2.11.5 Supports UTF-8 URLs
 * @since 2.1 Add $query variable
 * @since 2.0
 *
 * @param string $url The URL to parse.
 * @return array Components of an URL
 */
function get_rocket_parse_url( $url ) { // phpcs:ignore WordPress.NamingConventions.PrefixAllGlobals
	if ( ! is_string( $url ) ) {
		return;
	}

	$encoded_url = preg_replace_callback(
		'%[^:/@?&=#]+%usD',
		function ( $matches ) {
			return rawurlencode( $matches[0] );
		},
		$url
	);

	$url      = wp_parse_url( $encoded_url );
	$host     = isset( $url['host'] ) ? strtolower( urldecode( $url['host'] ) ) : '';
	$path     = isset( $url['path'] ) ? urldecode( $url['path'] ) : '';
	$scheme   = isset( $url['scheme'] ) ? urldecode( $url['scheme'] ) : '';
	$query    = isset( $url['query'] ) ? urldecode( $url['query'] ) : '';
	$fragment = isset( $url['fragment'] ) ? urldecode( $url['fragment'] ) : '';

	/**
	 * Filter components of an URL
	 *
	 * @since 2.2
	 *
	 * @param array Components of an URL
	*/
	return (array) apply_filters(
		'rocket_parse_url',
		[
			'host'     => $host,
			'path'     => $path,
			'scheme'   => $scheme,
			'query'    => $query,
			'fragment' => $fragment,
		]
	);
}


/**
 * Extract a component from an URL.
 *
 * @since 2.11
 * @author Remy Perona
 *
 * @param string $url URL to parse and extract component of.
 * @param string $component URL component to extract using constant as in parse_url().
 * @return string extracted component
 */
function rocket_extract_url_component( $url, $component ) {
	return _get_component_from_parsed_url_array( wp_parse_url( $url ), $component );
}

/**
 * Returns realpath to file (used for relative path with /../ in it or not-yet existing file)
 *
 * @since 2.11
 * @author Remy Perona
 *
 * @param string $file File to determine realpath for.
 * @return string Resolved file path
 */
function rocket_realpath( $file ) {
	$wrapper = null;

	// Strip the protocol.
	if ( rocket_is_stream( $file ) ) {
		list( $wrapper, $file ) = explode( '://', $file, 2 );
	}

	$path = [];

	foreach ( explode( '/', $file ) as $part ) {
		if ( '' === $part || '.' === $part ) {
			continue;
		}

		if ( '..' !== $part ) {
			array_push( $path, $part );
		}
		elseif ( count( $path ) > 0 ) {
			array_pop( $path );
		}
	}

	$file = join( '/', $path );

	if ( null !== $wrapper ) {
		return $wrapper . '://' . $file;
	}

	$prefix = 'WIN' === strtoupper( substr( PHP_OS, 0, 3 ) ) ? '' : '/';

	return $prefix . $file;
}

/**
 * Converts an URL to an absolute path.
 *
 * @since 2.11.7
 * @author Remy Perona
 *
 * @param string $url   URL to convert.
 * @param array  $zones Zones to check available hosts.
 * @return string|bool
 */
function rocket_url_to_path( $url, array $zones = [ 'all' ] ) {
	$wp_content_dir = rocket_get_constant( 'WP_CONTENT_DIR' );
	$root_dir       = trailingslashit( dirname( $wp_content_dir ) );
	$root_url       = str_replace( wp_basename( $wp_content_dir ), '', content_url() );
	$url_host       = wp_parse_url( $url, PHP_URL_HOST );

	// relative path.
	if ( null === $url_host ) {
		$subdir_levels = substr_count( preg_replace( '/https?:\/\//', '', site_url() ), '/' );
		$url           = trailingslashit( site_url() . str_repeat( '/..', $subdir_levels ) ) . ltrim( $url, '/' );
	}

	/**
	 * Filters the URL before converting it to a path
	 *
	 * @since 3.5.3
	 * @author Remy Perona
	 *
	 * @param string $url   URL of the asset.
	 * @param array  $zones CDN zones corresponding to the current assets type.
	 */
	$url = apply_filters( 'rocket_asset_url', $url, $zones );

	$url      = rawurldecode( $url );
	$root_url = preg_replace( '/^https?:/', '', $root_url );
	$url      = preg_replace( '/^https?:/', '', $url );
	$file     = str_replace( $root_url, $root_dir, $url );
	$file     = rocket_realpath( $file );

	/**
	 * Filters the absolute path to the asset file
	 *
	 * @since 3.3
	 * @author Remy Perona
	 *
	 * @param string $file Absolute path to the file.
	 * @param string $url  URL of the asset.
	 */
	$file = apply_filters( 'rocket_url_to_path', $file, $url );

	if ( ! rocket_direct_filesystem()->is_readable( $file ) ) {
		return false;
	}

	return $file;
}

/**
 * Simple helper to get some external URLs.
 *
 * @since  2.10.10
 * @author Grégory Viguier
 *
 * @param  string $target     What we want.
 * @param  array  $query_args An array of query arguments.
 * @return string The URL.
 */
function rocket_get_external_url( $target, $query_args = [] ) {
	$site_url = WP_ROCKET_WEB_MAIN;

	switch ( $target ) {
		case 'support':
			$locale = function_exists( 'get_user_locale' ) ? get_user_locale() : get_locale();
			$paths  = [
				'default' => 'support',
				'fr_FR'   => 'fr/support',
				'fr_CA'   => 'fr/support',
				'it_IT'   => 'it/supporto',
				'de_DE'   => 'de/support',
				'es_ES'   => 'es/soporte',
			];

			$url = isset( $paths[ $locale ] ) ? $paths[ $locale ] : $paths['default'];
			$url = $site_url . $url . '/';
			break;
		case 'account':
			$locale = function_exists( 'get_user_locale' ) ? get_user_locale() : get_locale();
			$paths  = [
				'default' => 'account',
				'fr_FR'   => 'fr/compte',
				'fr_CA'   => 'fr/compte',
				'it_IT'   => 'it/account/',
				'de_DE'   => 'de/konto/',
				'es_ES'   => 'es/cuenta/',
			];

			$url = isset( $paths[ $locale ] ) ? $paths[ $locale ] : $paths['default'];
			$url = $site_url . $url . '/';
			break;
		default:
			$url = $site_url;
	}

	if ( $query_args ) {
		$url = add_query_arg( $query_args, $url );
	}

	return $url;
}<|MERGE_RESOLUTION|>--- conflicted
+++ resolved
@@ -184,12 +184,8 @@
 		'exclude_inline_js'    => [ 'sanitize_text_field' ], // Pattern.
 		'exclude_defer_js'     => [ 'rocket_validate_js' ], // Pattern.
 		'exclude_js'           => [ 'rocket_validate_js', 'rocket_clean_wildcards' ], // Pattern.
-<<<<<<< HEAD
-		'delay_js_scripts'     => [ 'rocket_validate_js' ],
 		'exclude_lazyload'     => [ 'sanitize_text_field' ],
-=======
 		'delay_js_scripts'     => [ 'sanitize_text_field' ],
->>>>>>> b0fe07b2
 	];
 
 	if ( ! isset( $fields[ $field ] ) ) {
