--- conflicted
+++ resolved
@@ -95,10 +95,7 @@
 				'hummingbird_subscriber',
 				'rocketcdn_admin_subscriber',
 				'rocketcdn_notices_subscriber',
-<<<<<<< HEAD
-=======
 				'rocketcdn_data_manager_subscriber',
->>>>>>> e99443b2
 			];
 		} elseif ( \rocket_valid_key() ) {
 			$this->container->addServiceProvider( 'WP_Rocket\ServiceProvider\Optimization_Subscribers' );
