<?php
namespace WP_Rocket;

use League\Container\Container;
use WP_Rocket\Event_Management\Event_Manager;
use WP_Rocket\Admin\Options;

defined( 'ABSPATH' ) || exit;

/**
 * Assembly class
 */
class Plugin {

	/**
	 * Instance of Container class
	 *
	 * @since 3.3
	 *
	 * @var Container instance
	 */
	private $container;

	/**
	 * Constructor
	 *
	 * @since 3.0
	 *
	 * @param string $template_path Path to the views.
	 */
	public function __construct( $template_path ) {
		$this->container = new Container();

		$container = $this->container;
		add_filter(
			'rocket_container',
			function() use ( $container ) {
				return $container;
			}
		);

		$this->container->add( 'template_path', $template_path );
	}

	/**
	 * Loads the plugin into WordPress
	 *
	 * @since 3.0
	 *
	 * @return void
	 */
	public function load() {
		$this->container->share(
			'event_manager',
			function() {
				return new Event_Manager();
			}
		);
		$this->container->add(
			'options_api',
			function() {
				return new Options( 'wp_rocket_' );
			}
		);

		$this->container->addServiceProvider( 'WP_Rocket\ServiceProvider\Options' );
		$this->container->addServiceProvider( 'WP_Rocket\ServiceProvider\Database' );
		$this->container->addServiceProvider( 'WP_Rocket\Engine\Admin\Beacon\ServiceProvider' );
		$this->container->addServiceProvider( 'WP_Rocket\Engine\Cache\ServiceProvider' );
		$this->container->addServiceProvider( 'WP_Rocket\Engine\CDN\RocketCDN\ServiceProvider' );
		$this->container->addServiceProvider( 'WP_Rocket\Engine\HealthCheck\ServiceProvider' );

		$subscribers = [];

		if ( is_admin() ) {
			if ( ! \Imagify_Partner::has_imagify_api_key() ) {
				$imagify = new \Imagify_Partner( 'wp-rocket' );
				$imagify->init();
				remove_action( 'imagify_assets_enqueued', 'imagify_dequeue_sweetalert_wprocket' );
			}

			$this->container->add(
				'settings_page_config',
				[
					'slug'       => WP_ROCKET_PLUGIN_SLUG,
					'title'      => WP_ROCKET_PLUGIN_NAME,
					'capability' => 'rocket_manage_options',
				]
			);
			$this->container->addServiceProvider( 'WP_Rocket\Engine\Admin\Settings\ServiceProvider' );
			$this->container->addServiceProvider( 'WP_Rocket\Engine\Admin\ServiceProvider' );
			$this->container->addServiceProvider( 'WP_Rocket\Engine\Optimization\AdminServiceProvider' );

			$subscribers = [
				'beacon',
				'settings_page_subscriber',
				'deactivation_intent_subscriber',
				'hummingbird_subscriber',
				'rocketcdn_admin_subscriber',
				'rocketcdn_notices_subscriber',
				'rocketcdn_data_manager_subscriber',
				'health_check',
				'minify_css_admin_subscriber',
				'admin_cache_subscriber',
			];
		} elseif ( \rocket_valid_key() ) {
			$this->container->addServiceProvider( 'WP_Rocket\Engine\Optimization\ServiceProvider' );

			$subscribers = [
				'buffer_subscriber',
				'ie_conditionals_subscriber',
				'minify_html_subscriber',
				'combine_google_fonts_subscriber',
				'minify_css_subscriber',
				'minify_js_subscriber',
				'cache_dynamic_resource',
				'dequeue_jquery_migrate_subscriber',
			];

			$this->container->addServiceProvider( 'WP_Rocket\Engine\Media\ServiceProvider' );

			// Don't insert the LazyLoad file if Rocket LazyLoad is activated.
			if ( ! rocket_is_plugin_active( 'rocket-lazy-load/rocket-lazy-load.php' ) ) {
				$subscribers[] = 'lazyload_subscriber';
			}
		}

		$this->container->addServiceProvider( 'WP_Rocket\Addon\ServiceProvider' );
		$this->container->addServiceProvider( 'WP_Rocket\Engine\Preload\ServiceProvider' );
		$this->container->addServiceProvider( 'WP_Rocket\Engine\CDN\ServiceProvider' );
		$this->container->addServiceProvider( 'WP_Rocket\ServiceProvider\Common_Subscribers' );
		$this->container->addServiceProvider( 'WP_Rocket\ThirdParty\ServiceProvider' );
		$this->container->addServiceProvider( 'WP_Rocket\ServiceProvider\Hostings_Subscribers' );
		$this->container->addServiceProvider( 'WP_Rocket\ServiceProvider\Updater_Subscribers' );

		$common_subscribers = [
			'cdn_subscriber',
			'critical_css_subscriber',
			'sucuri_subscriber',
			'facebook_tracking',
			'google_tracking',
			'expired_cache_purge_subscriber',
			'preload_subscriber',
			'sitemap_preload_subscriber',
			'partial_preload_subscriber',
			'fonts_preload_subscriber',
			'heartbeat_subscriber',
			'db_optimization_subscriber',
			'mobile_subscriber',
			'woocommerce_subscriber',
			'bigcommerce_subscriber',
			'pressable_subscriber',
			'litespeed_subscriber',
			'syntaxhighlighter_subscriber',
			'elementor_subscriber',
			'bridge_subscriber',
			'ngg_subscriber',
			'smush_subscriber',
			'cache_dir_size_check',
			'plugin_updater_common_subscriber',
			'plugin_information_subscriber',
			'plugin_updater_subscriber',
			'capabilities_subscriber',
			'varnish_subscriber',
			'rocketcdn_rest_subscriber',
			'detect_missing_tags_subscriber',
			'purge_actions_subscriber',
			'beaverbuilder_subscriber',
			'amp_subscriber',
<<<<<<< HEAD
			'simple_custom_css',
=======
			'cloudways',
>>>>>>> cfcb3a73
		];

		if ( get_rocket_option( 'do_cloudflare' ) ) {
			$common_subscribers[] = 'cloudflare_subscriber';
		}

		if ( rocket_valid_key() ) {
			$common_subscribers = array_merge(
				$common_subscribers,
				[
					'webp_subscriber',
					'imagify_webp_subscriber',
					'shortpixel_webp_subscriber',
					'ewww_webp_subscriber',
					'optimus_webp_subscriber',
				]
			);
		}

		$subscribers = array_merge( $subscribers, $common_subscribers );

		foreach ( $subscribers as $subscriber ) {
			$this->container->get( 'event_manager' )->add_subscriber( $this->container->get( $subscriber ) );
		}
	}
}<|MERGE_RESOLUTION|>--- conflicted
+++ resolved
@@ -167,11 +167,8 @@
 			'purge_actions_subscriber',
 			'beaverbuilder_subscriber',
 			'amp_subscriber',
-<<<<<<< HEAD
 			'simple_custom_css',
-=======
 			'cloudways',
->>>>>>> cfcb3a73
 		];
 
 		if ( get_rocket_option( 'do_cloudflare' ) ) {
