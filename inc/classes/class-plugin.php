<?php
namespace WP_Rocket;

use League\Container\Container;
use WP_Rocket\Event_Management\Event_Manager;
use WP_Rocket\Admin\Options;

defined( 'ABSPATH' ) || die( 'Cheatin&#8217; uh?' );

/**
 * Assembly class
 */
class Plugin {

	/**
	 * Instance of Container class
	 *
	 * @since 3.3
	 *
	 * @var Container instance
	 */
	private $container;

	/**
	 * Constructor
	 *
	 * @since 3.0
	 *
	 * @param string $template_path Path to the views.
	 */
	public function __construct( $template_path ) {
		$this->container = new Container();
		$this->container->add( 'template_path', $template_path );
	}

	/**
	 * Loads the plugin into WordPress
	 *
	 * @since 3.0
	 *
	 * @return void
	 */
	public function load() {
		$this->container->add(
			'event_manager',
			function() {
				return new Event_Manager();
			}
		);
		$this->container->add(
			'options_api',
			function() {
				return new Options( 'wp_rocket_' );
			}
		);

		$this->container->addServiceProvider( 'WP_Rocket\ServiceProvider\Options' );
		$this->container->addServiceProvider( 'WP_Rocket\ServiceProvider\Database' );

		$subscribers = [];

		if ( is_admin() ) {
			if ( ! \Imagify_Partner::has_imagify_api_key() ) {
				$imagify = new \Imagify_Partner( 'wp-rocket' );
				$imagify->init();
				remove_action( 'imagify_assets_enqueued', 'imagify_dequeue_sweetalert_wprocket' );
			}

			$this->container->add(
				'settings_page_config',
				[
					'slug'       => WP_ROCKET_PLUGIN_SLUG,
					'title'      => WP_ROCKET_PLUGIN_NAME,
					'capability' => apply_filters( 'rocket_capacity', 'manage_options' ),
				]
			);
			$this->container->addServiceProvider( 'WP_Rocket\ServiceProvider\Beacon' );
			$this->container->addServiceProvider( 'WP_Rocket\ServiceProvider\Settings' );
			$this->container->addServiceProvider( 'WP_Rocket\ServiceProvider\Admin_Subscribers' );

			$subscribers = [
				'beacon_subscriber',
				'settings_page_subscriber',
				'deactivation_intent_subscriber',
			];
		} elseif ( \rocket_valid_key() ) {
			$this->container->addServiceProvider( 'WP_Rocket\ServiceProvider\Optimization_Subscribers' );

			$subscribers = [
				'buffer_subscriber',
				'ie_conditionals_subscriber',
				'minify_html_subscriber',
				'combine_google_fonts_subscriber',
				'minify_css_subscriber',
				'minify_js_subscriber',
				'cache_dynamic_resource_subscriber',
				'cdn_favicons_subscriber',
				'remove_query_string_subscriber',
			];

			// Don't insert the LazyLoad file if Rocket LazyLoad is activated.
			if ( ! rocket_is_plugin_active( 'rocket-lazy-load/rocket-lazy-load.php' ) ) {
				$this->container->addServiceProvider( 'WP_Rocket\ServiceProvider\Lazyload' );
				$subscribers[] = 'lazyload_subscriber';
			}
		}

		$this->container->addServiceProvider( 'WP_Rocket\ServiceProvider\Addons_Subscribers' );
		$this->container->addServiceProvider( 'WP_Rocket\ServiceProvider\Preload_Subscribers' );
		$this->container->addServiceProvider( 'WP_Rocket\ServiceProvider\Common_Subscribers' );
		$this->container->addServiceProvider( 'WP_Rocket\ServiceProvider\Third_Party_Subscribers' );
		$this->container->addServiceProvider( 'WP_Rocket\ServiceProvider\Hostings_Subscribers' );

		$common_subscribers = [
			'critical_css_subscriber',
			'sucuri_subscriber',
			'facebook_tracking_subscriber',
			'google_tracking_subscriber',
			'preload_subscriber',
			'sitemap_preload_subscriber',
			'partial_preload_subscriber',
			'heartbeat_subscriber',
			'db_optimization_subscriber',
			'mobile_subscriber',
			'woocommerce_subscriber',
			'nginx_subscriber',
			'pressable_subscriber',
<<<<<<< HEAD
			'syntaxhighlighter_subscriber',
=======
			'elementor_subscriber',
>>>>>>> d61d599a
		];

		$subscribers = array_merge( $subscribers, $common_subscribers );

		foreach ( $subscribers as $subscriber ) {
			$this->container->get( 'event_manager' )->add_subscriber( $this->container->get( $subscriber ) );
		}
	}
}<|MERGE_RESOLUTION|>--- conflicted
+++ resolved
@@ -125,11 +125,8 @@
 			'woocommerce_subscriber',
 			'nginx_subscriber',
 			'pressable_subscriber',
-<<<<<<< HEAD
 			'syntaxhighlighter_subscriber',
-=======
 			'elementor_subscriber',
->>>>>>> d61d599a
 		];
 
 		$subscribers = array_merge( $subscribers, $common_subscribers );
