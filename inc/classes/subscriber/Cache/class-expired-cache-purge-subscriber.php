--- conflicted
+++ resolved
@@ -67,16 +67,6 @@
 	 */
 	public static function get_subscribed_events() {
 		return [
-<<<<<<< HEAD
-			'init'                => 'schedule_event',
-			'rocket_deactivation' => 'unschedule_event',
-			static::EVENT_NAME    => 'purge_expired_files',
-			'cron_schedules'      => 'custom_cron_schedule',
-		];
-	}
-
-	/**
-=======
 			'init'                            => 'schedule_event',
 			'rocket_deactivation'             => 'unschedule_event',
 			static::EVENT_NAME                => 'purge_expired_files',
@@ -124,7 +114,6 @@
 	}
 
 	/**
->>>>>>> 57940fa7
 	 * Adds a custom cron schedule based on purge lifespan interval.
 	 *
 	 * @since  3.4.3
