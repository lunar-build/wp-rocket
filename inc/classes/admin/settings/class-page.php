--- conflicted
+++ resolved
@@ -1866,65 +1866,6 @@
 	}
 
 	/**
-<<<<<<< HEAD
-	 * Registers Varnish section
-	 *
-	 * @since 3.5
-	 * @author Remy Perona
-	 */
-	private function varnish_section() {
-		$varnish_beacon = $this->beacon->get_suggest( 'varnish' );
-
-		$this->settings->add_page_section(
-			'varnish',
-			[
-				'title'            => 'Varnish',
-				'menu_description' => '',
-				'class'            => [
-					'wpr-subMenuItem',
-					'wpr-addonSubMenuItem',
-				],
-			]
-		);
-
-		$this->settings->add_settings_sections(
-			[
-				'varnish_settings' => [
-					'type'  => 'fields_container',
-					'title' => __( 'Varnish Settings', 'rocket' ),
-					'help'  => [
-						'id'  => $varnish_beacon['id'],
-						'url' => $varnish_beacon['url'],
-					],
-					'page'  => 'varnish',
-				],
-			]
-		);
-
-		$this->settings->add_settings_fields(
-			[
-				'varnish_custom_ip' => [
-					'type'        => 'textarea',
-					'label'       => _x( 'Custom Host/IP', 'Varnish', 'rocket' ),
-					'description' => sprintf(
-						// translators: %1$s = <code>, %2$s = </code>.
-						__( 'Most hosts use %1$s127.0.0.1%2$s as the IP for the Varnish cache server. Contact your host to see if they use a different IP. If you are using a CDN like Cloudflare or a firewall proxy like Sucuri, you may need to customize this setting.', 'rocket' ),
-						'<code>',
-						'</code>'
-					),
-					'helper'      => __( 'Enter custom Varnish host or IP, one per line.', 'rocket' ),
-					'default'     => '',
-					'placeholder' => '127.0.0.1',
-					'section'     => 'varnish_settings',
-					'page'        => 'varnish',
-				],
-			]
-		);
-	}
-
-	/**
-=======
->>>>>>> e99443b2
 	 * Registers Cloudflare section
 	 *
 	 * @since 3.0
