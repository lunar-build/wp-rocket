<?php
namespace WP_Rocket\Admin;

/**
 * Manages the data inside an option.
 *
 * @since 3.0
 * @author Remy Perona
 */
class Options_Data {
	/**
	 * Option data
	 *
	 * @var Array Array of data inside the option
	 */
	private $options;

	/**
	 * Constructor
	 *
	 * @param Array $options Array of data coming from an option.
	 */
	public function __construct( $options ) {
		$this->options = $options;
	}

	/**
	 * Checks if the provided key exists in the option data array.
	 *
	 * @since 3.0
	 * @author Remy Perona
	 *
	 * @param string $key key name.
	 * @return boolean true if it exists, false otherwise
	 */
	public function has( $key ) {
		return isset( $this->options[ $key ] );
	}

	/**
	 * Gets the value associated with a specific key.
	 *
	 * @since 3.0
	 * @author Remy Perona
	 *
	 * @param string $key key name.
	 * @param mixed  $default default value to return if key doesn't exist.
	 * @return mixed
	 */
	public function get( $key, $default = '' ) {
		/**
		 * Pre-filter any WP Rocket option before read
		 *
		 * @since 2.5
		 *
		 * @param mixed $default The default value.
		*/
<<<<<<< HEAD
		$value = apply_filters( 'pre_get_rocket_option_' . $key, null, $default ); // phpcs:ignore WordPress.NamingConventions.PrefixAllGlobals
=======
		$value = apply_filters( 'pre_get_rocket_option_' . $key, null, $default ); // phpcs:ignore WordPress.NamingConventions.PrefixAllGlobals.NonPrefixedHooknameFound
>>>>>>> e99443b2

		if ( null !== $value ) {
			return $value;
		}

		if ( 'consumer_key' === $key && rocket_has_constant( 'WP_ROCKET_KEY' ) ) {
			return WP_ROCKET_KEY;
		} elseif ( 'consumer_email' === $key && rocket_has_constant( 'WP_ROCKET_EMAIL' ) ) {
			return WP_ROCKET_EMAIL;
		}

		if ( ! $this->has( $key ) ) {
			return $default;
		}

		/**
		 * Filter any WP Rocket option after read
		 *
		 * @since 2.5
		 *
		 * @param mixed $default The default value.
		*/
<<<<<<< HEAD
		return apply_filters( 'get_rocket_option_' . $key, $this->options[ $key ], $default ); // phpcs:ignore WordPress.NamingConventions.PrefixAllGlobals
=======
		return apply_filters( 'get_rocket_option_' . $key, $this->options[ $key ], $default ); // phpcs:ignore WordPress.NamingConventions.PrefixAllGlobals.NonPrefixedHooknameFound
>>>>>>> e99443b2
	}

	/**
	 * Sets the value associated with a specific key.
	 *
	 * @since 3.0
	 * @author Remy Perona
	 *
	 * @param string $key key name.
	 * @param mixed  $value to set.
	 * @return void
	 */
	public function set( $key, $value ) {
		$this->options[ $key ] = $value;
	}

	/**
	 * Sets multiple values.
	 *
	 * @since 3.0
	 * @author Remy Perona
	 *
	 * @param array $options An array of key/value pairs to set.
	 * @return void
	 */
	public function set_values( $options ) {
		foreach ( $options as $key => $value ) {
			$this->set( $key, $value );
		}
	}

	/**
	 * Gets the option array.
	 *
	 * @since 3.0
	 * @author Remy Perona
	 *
	 * @return array
	 */
	public function get_options() {
		return $this->options;
	}
}<|MERGE_RESOLUTION|>--- conflicted
+++ resolved
@@ -55,11 +55,7 @@
 		 *
 		 * @param mixed $default The default value.
 		*/
-<<<<<<< HEAD
-		$value = apply_filters( 'pre_get_rocket_option_' . $key, null, $default ); // phpcs:ignore WordPress.NamingConventions.PrefixAllGlobals
-=======
 		$value = apply_filters( 'pre_get_rocket_option_' . $key, null, $default ); // phpcs:ignore WordPress.NamingConventions.PrefixAllGlobals.NonPrefixedHooknameFound
->>>>>>> e99443b2
 
 		if ( null !== $value ) {
 			return $value;
@@ -82,11 +78,7 @@
 		 *
 		 * @param mixed $default The default value.
 		*/
-<<<<<<< HEAD
-		return apply_filters( 'get_rocket_option_' . $key, $this->options[ $key ], $default ); // phpcs:ignore WordPress.NamingConventions.PrefixAllGlobals
-=======
 		return apply_filters( 'get_rocket_option_' . $key, $this->options[ $key ], $default ); // phpcs:ignore WordPress.NamingConventions.PrefixAllGlobals.NonPrefixedHooknameFound
->>>>>>> e99443b2
 	}
 
 	/**
