--- conflicted
+++ resolved
@@ -416,10 +416,6 @@
 			'RecaptchaLoad',
 			'WPCOM_sharing_counts',
 			'jetpack_remote_comment',
-<<<<<<< HEAD
-=======
-			'scrapeazon',
->>>>>>> 013a187d
 			'subscribe-field',
 			'contextly',
 			'wprRemoveCPCSS',
