--- conflicted
+++ resolved
@@ -458,7 +458,6 @@
 			'ad_block_',
 			'elementorFrontendConfig',
 			'omapi_localized',
-<<<<<<< HEAD
 			'zeen_',
 			'disqusIdentifier',
 			'currentAjaxUrl',
@@ -466,10 +465,8 @@
 			'atatags-',
 			'hbspt.forms.create',
 			'function(c,h,i,m,p)',
-=======
 			'dataTable({',
 			'rankMath = {',
->>>>>>> 53c5e4a9
 			'_atrk_opts',
 			'quicklinkOptions',
 			'ct_checkjs_',
