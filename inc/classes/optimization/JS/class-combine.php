<?php
namespace WP_Rocket\Optimization\JS;

use WP_Rocket\Admin\Options_Data as Options;
use WP_Rocket\Optimization\Assets_Local_Cache;
use WP_Rocket\Logger\Logger;
use MatthiasMullie\Minify;

/**
 * Combines JS files
 *
 * @since 3.1
 * @author Remy Perona
 */
class Combine extends Abstract_JS_Optimization {
	/**
	 * Minifier instance
	 *
	 * @since 3.1
	 * @author Remy Perona
	 *
	 * @var Minify\JS
	 */
	private $minifier;

	/**
	 * Assets local cache instance
	 *
	 * @since 3.1
	 * @author Remy Perona
	 *
	 * @var Assets_Local_Cache
	 */
	private $local_cache;

	/**
	 * JQuery URL
	 *
	 * @since 3.1
	 * @author Remy Perona
	 *
	 * @var bool|string
	 */
	private $jquery_url;

	/**
	 * Scripts to combine
	 *
	 * @since 3.1
	 * @author Remy Perona
	 *
	 * @var array
	 */
	private $scripts = [];

	/**
	 * Inline scripts excluded from combined and moved after the combined file
	 *
	 * @since 3.1.4
	 * @author Remy Perona
	 *
	 * @var array
	 */
	private $move_after = [];

	/**
	 * Constructor
	 *
	 * @since 3.1
	 * @author Remy Perona
	 *
	 * @param Options            $options  Plugin options instance.
	 * @param Minify\JS          $minifier Minifier instance.
	 * @param Assets_Local_Cache $local_cache Assets local cache instance.
	 */
	public function __construct( Options $options, Minify\JS $minifier, Assets_Local_Cache $local_cache ) {
		parent::__construct( $options );

		$this->minifier    = $minifier;
		$this->local_cache = $local_cache;
		$this->jquery_url  = $this->get_jquery_url();
	}

	/**
	 * Minifies and combines JavaScripts into one
	 *
	 * @since 3.1
	 * @author Remy Perona
	 *
	 * @param string $html HTML content.
	 * @return string
	 */
	public function optimize( $html ) {
		Logger::info( 'JS COMBINE PROCESS STARTED.', [ 'js combine process' ] );

		$html_nocomments = $this->hide_comments( $html );
		$scripts         = $this->find( '<script.*<\/script>', $html_nocomments );

		if ( ! $scripts ) {
			Logger::debug( 'No `<script>` tags found.', [ 'js combine process' ] );
			return $html;
		}

		Logger::debug( 'Found ' . count( $scripts ) . ' `<script>` tag(s).', [
			'js combine process',
			'tags' => $scripts,
		] );

		$combine_scripts = $this->parse( $scripts );

		if ( empty( $combine_scripts ) ) {
			Logger::debug( 'No `<script>` tags to optimize.', [ 'js combine process' ] );
			return $html;
		}

		Logger::debug( count( $combine_scripts ) . ' `<script>` tag(s) remaining.', [
			'js combine process',
			'tags' => $combine_scripts,
		] );

		$content = $this->get_content();

		if ( empty( $content ) ) {
			Logger::debug( 'No JS content.', [ 'js combine process' ] );
			return $html;
		}

		$minify_url = $this->combine( $content );

		if ( ! $minify_url ) {
			Logger::error( 'JS combine process failed.', [ 'js combine process' ] );
			return $html;
		}

		$move_after = '';

		if ( ! empty( $this->move_after ) ) {
			foreach ( $this->move_after as $script ) {
				$move_after .= $script;
				$html        = str_replace( $script, '', $html );
			}
		}

		$html = str_replace( '</body>', '<script src="' . esc_url( $minify_url ) . '" data-minify="1"></script>' . $move_after . '</body>', $html );

		foreach ( $combine_scripts as $script ) {
			$html = str_replace( $script[0], '', $html );
		}

		Logger::info( 'Combined JS file successfully added.', [
			'js combine process',
			'url' => $minify_url,
		] );

		return $html;
	}

	/**
	 * Parses found nodes to keep only the ones to combine
	 *
	 * @since 3.1
	 * @author Remy Perona
	 *
	 * @param Array $scripts scripts corresponding to JS file or content.
	 * @return array
	 */
	protected function parse( $scripts ) {
		$scripts = array_map( function( $script ) {
			preg_match( '/<script\s+([^>]+[\s\'"])?src\s*=\s*[\'"]\s*?([^\'"]+\.js(?:\?[^\'"]*)?)\s*?[\'"]([^>]+)?\/?>/Umsi', $script[0], $matches );

			if ( isset( $matches[2] ) ) {
				if ( $this->is_external_file( $matches[2] ) ) {
					foreach ( $this->get_excluded_external_file_path() as $excluded_file ) {
						if ( false !== strpos( $matches[2], $excluded_file ) ) {
							Logger::debug( 'Script is external.', [
								'js combine process',
								'tag' => $matches[0],
							] );
							return;
						}
					}

					$this->scripts[] = [
						'type'    => 'url',
						'content' => $matches[2],
					];

					return $script;
				}

				if ( $this->is_minify_excluded_file( $matches ) ) {
					Logger::debug( 'Script is excluded.', [
						'js combine process',
						'tag' => $matches[0],
					] );
					return;
				}

				if ( $this->jquery_url && false !== strpos( $matches[2], $this->jquery_url ) ) {
					Logger::debug( 'Script is jQuery.', [
						'js combine process',
						'tag' => $matches[0],
					] );
					return;
				}

				$file_path = $this->get_file_path( $matches[2] );

				if ( ! $file_path ) {
					return;
				}

				$this->scripts[] = [
					'type'    => 'file',
					'content' => $file_path,
				];
			} else {
				preg_match( '/<script\b([^>]*)>(?:\/\*\s*<!\[CDATA\[\s*\*\/)?\s*([\s\S]*?)\s*(?:\/\*\s*\]\]>\s*\*\/)?<\/script>/msi', $script[0], $matches_inline );

				if ( strpos( $matches_inline[1], 'type' ) !== false && ! preg_match( '/type\s*=\s*["\']?(?:text|application)\/(?:(?:x\-)?javascript|ecmascript)["\']?/i', $matches_inline[1] ) ) {
					Logger::debug( 'Inline script is not JS.', [
						'js combine process',
						'attributes' => $matches_inline[1],
					] );
					return;
				}

				if ( false !== strpos( $matches_inline[1], 'src=' ) ) {
					Logger::debug( 'Inline script has a `src` attribute.', [
						'js combine process',
						'attributes' => $matches_inline[1],
					] );
					return;
				}

				$test_localize_script = str_replace( array( "\r", "\n" ), '', $matches_inline[2] );

				if ( in_array( $test_localize_script, $this->get_localized_scripts(), true ) ) {
					return;
				}

				foreach ( $this->get_excluded_inline_content() as $excluded_content ) {
					if ( false !== strpos( $matches_inline[2], $excluded_content ) ) {
						Logger::debug( 'Inline script has excluded content.', [
							'js combine process',
							'excluded_content' => $excluded_content,
						] );
						return;
					}
				}

				foreach ( $this->get_move_after_inline_scripts() as $move_after_script ) {
					if ( false !== strpos( $matches_inline[2], $move_after_script ) ) {
						$this->move_after[] = $script[0];
						return;
					}
				}

				$this->scripts[] = [
					'type'    => 'inline',
					'content' => $matches_inline[2],
				];
			}

			return $script;
		}, $scripts );

		return array_filter( $scripts );
	}

	/**
	 * Gets content for each script either from inline or from src
	 *
	 * @since 3.1
	 * @author Remy Perona
	 *
	 * @return string
	 */
	protected function get_content() {
		$content = '';

		foreach ( $this->scripts as $script ) {
			if ( 'file' === $script['type'] ) {
				$file_content = $this->get_file_content( $script['content'] );
				$content     .= $file_content;

				$this->add_to_minify( $file_content );
			} elseif ( 'url' === $script['type'] ) {
				$file_content = $this->local_cache->get_content( rocket_add_url_protocol( $script['content'] ) );
				$content     .= $file_content;

				$this->add_to_minify( $file_content );
			} elseif ( 'inline' === $script['type'] ) {
				$inline_js = rtrim( $script['content'], ";\n\t\r" ) . ';';
				$content  .= $inline_js;

				$this->add_to_minify( $inline_js );
			}
		}

		return $content;
	}

	/**
	 * Creates the minify URL if the minification is successful
	 *
	 * @since 2.11
	 * @author Remy Perona
	 *
	 * @param string $content Content to minify & combine.

	 * @return string|bool The minify URL if successful, false otherwise
	 */
	protected function combine( $content ) {
		if ( empty( $content ) ) {
			return false;
		}

		$filename      = md5( $content . $this->minify_key ) . '.js';
		$minified_file = $this->minify_base_path . $filename;

		if ( ! rocket_direct_filesystem()->is_readable( $minified_file ) ) {
			$minified_content = $this->minify();

			if ( ! $minified_content ) {
				return false;
			}

			$minify_filepath = $this->write_file( $minified_content, $minified_file );

			if ( ! $minify_filepath ) {
				return false;
			}
		}

		return $this->get_minify_url( $filename );
	}

	/**
	 * Minifies the content
	 *
	 * @since 2.11
	 * @author Remy Perona
	 *
	 * @return string|bool Minified content, false if empty
	 */
	protected function minify() {
		$minified_content = $this->minifier->minify();

		if ( empty( $minified_content ) ) {
			return false;
		}

		return $minified_content;
	}

	/**
	 * Adds content to the minifier
	 *
	 * @since 3.1
	 * @author Remy Perona
	 *
	 * @param string $content Content to minify/combine.
	 * @return void
	 */
	protected function add_to_minify( $content ) {
		$this->minifier->add( $content );
	}

	/**
	 * Patterns in content excluded from being combined
	 *
	 * @since 3.1
	 * @author Remy Perona
	 *
	 * @return array
	 */
	protected function get_excluded_inline_content() {
		$defaults = [
			'document.write',
			'google_ad',
			'edToolbar',
			'gtag',
			'_gaq.push',
			'_gaLt',
			'GoogleAnalyticsObject',
			'syntaxhighlighter',
			'adsbygoogle',
			'ci_cap_',
			'_stq',
			'nonce',
			'post_id',
			'LogHuman',
			'idcomments_acct',
			'ch_client',
			'sc_online_t',
			'_stq',
			'bannersnack_embed',
			'vtn_player_type',
			'ven_video_key',
			'ANS_customer_id',
			'tdBlock',
			'tdLocalCache',
			'wpRestNonce',
			'"url":',
			'lazyLoadOptions',
			'adthrive',
			'loadCSS',
			'google_tag_params',
			'clicky_custom',
			'clicky_site_ids',
			'NSLPopupCenter',
			'_paq',
			'gtm',
			'dataLayer',
			'RecaptchaLoad',
			'WPCOM_sharing_counts',
			'jetpack_remote_comment',
			'subscribe-field',
			'contextly',
			'_mmunch',
			'gt_request_uri',
			'doGTranslate',
			'docTitle',
			'bs_ajax_paginate_',
			'bs_deferred_loading_',
			'theChampRedirectionUrl',
			'theChampFBCommentUrl',
			'theChampRegRedirectionUrl',
			'ESSB_CACHE_URL',
			'oneall_social_login_providers_',
			'betterads_screen_width',
			'woocommerce_wishlist_add_to_wishlist_url',
			'arf_conditional_logic',
			'heateorSsHorSharingShortUrl',
			'TL_Const',
			'bimber_front_microshare',
			'setAttribute("id"',
			'TribeEventsPro',
			'peepsotimedata',
			'wphc_data',
			'hc_rand_id',
			'RBL_ADD',
			'AfsAnalyticsObject',
			'_thriveCurrentPost',
			'esc_login_url',
			'fwduvpMainPlaylist',
			'Bibblio.initRelatedContent',
			'showUFC()',
			'#iphorm-',
			'#fancy-',
			'ult-carousel-',
			'theChampLJAuthUrl',
			'f._fbq',
			'Insticator',
			'w2dc_js_objects',
			'cherry_ajax',
			'ad_block_',
			'elementorFrontendConfig',
			'omapi_localized',
<<<<<<< HEAD
			'zeen_',
			'disqusIdentifier',
			'currentAjaxUrl',
			'geodir_event_call_calendar_',
			'atatags-',
			'hbspt.forms.create',
			'function(c,h,i,m,p)',
=======
			'_atrk_opts',
			'quicklinkOptions',
			'ct_checkjs_',
>>>>>>> 66c33fe2
		];

		$excluded_inline = array_merge( $defaults, $this->options->get( 'exclude_inline_js', [] ) );

		/**
		 * Filters inline JS excluded from being combined
		 *
		 * @since 3.1
		 *
		 * @param array $pattern Patterns to match.
		 */
		return apply_filters( 'rocket_excluded_inline_js_content', $excluded_inline );
	}

	/**
	 * Patterns in URL excluded from being combined
	 *
	 * @since 3.1
	 * @author Remy Perona
	 *
	 * @return array
	 */
	protected function get_excluded_external_file_path() {
		$defaults = [
			'html5.js',
			'show_ads.js',
			'histats.com/js',
			'ws.amazon.com/widgets',
			'/ads/',
			'intensedebate.com',
			'scripts.chitika.net/',
			'jotform.com/',
			'gist.github.com',
			'forms.aweber.com',
			'video.unrulymedia.com',
			'stats.wp.com',
			'stats.wordpress.com',
			'widget.rafflecopter.com',
			'widget-prime.rafflecopter.com',
			'releases.flowplayer.org',
			'c.ad6media.fr',
			'cdn.stickyadstv.com',
			'www.smava.de',
			'contextual.media.net',
			'app.getresponse.com',
			'adserver.reklamstore.com',
			's0.wp.com',
			'wprp.zemanta.com',
			'files.bannersnack.com',
			'smarticon.geotrust.com',
			'js.gleam.io',
			'ir-na.amazon-adsystem.com',
			'web.ventunotech.com',
			'verify.authorize.net',
			'ads.themoneytizer.com',
			'embed.finanzcheck.de',
			'imagesrv.adition.com',
			'js.juicyads.com',
			'form.jotformeu.com',
			'speakerdeck.com',
			'content.jwplatform.com',
			'ads.investingchannel.com',
			'app.ecwid.com',
			'www.industriejobs.de',
			's.gravatar.com',
			'googlesyndication.com',
			'a.optmstr.com',
			'a.optmnstr.com',
			'adthrive.com',
			'mediavine.com',
			'js.hsforms.net',
			'googleadservices.com',
			'f.convertkit.com',
			'recaptcha/api.js',
			'mailmunch.co',
			'apps.shareaholic.com',
			'dsms0mj1bbhn4.cloudfront.net',
			'nutrifox.com',
			'code.tidio.co',
			'www.uplaunch.com',
			'widget.reviewability.com',
		];

		$excluded_external = array_merge( $defaults, $this->options->get( 'exclude_js', [] ) );

		/**
		 * Filters JS externals files to exclude from the combine process
		 *
		 * @since 2.2
		 *
		 * @param array $pattern Patterns to match.
		 */
		return apply_filters( 'rocket_minify_excluded_external_js', $excluded_external );
	}

	/**
	 * Patterns of inline JS to move after the combined JS file
	 *
	 * @since 3.1.4
	 * @author Remy Perona
	 *
	 * @return array
	 */
	protected function get_move_after_inline_scripts() {
		$move_after_scripts = [
			'map_fusion_map_',
			'ec:addProduct',
			'ec:addImpression',
			'clear_better_facebook_comments',
			'vc-row-destroy-equal-heights-',
			'dfd-icon-list-',
			'SFM_template',
			'WLTChangeState',
			'wlt_star_',
			'wlt_pop_distance_',
			'smart_list_tip',
			'gd-wgt-pagi-',
			'data-rf-id=',
			'tvc_po=',
			'scrapeazon',
			'startclock',
			'it_logo_field_owl-box_',
			'td_live_css_uid',
			'wpvl_paramReplace',
			'tdAjaxCount',
			'mec_skin_',
			'_wca',
			'_taboola',
			'fbq(\'trackCustom\'',
			'fbq(\'track\'',
			'data.token',
			'sharrre',
			'dfads_ajax_load_ads',
			'tie_postviews',
			'wmp_update',
<<<<<<< HEAD
			'h5ab-print-article',
=======
			'gform_ajax_frame_',
			'gform_post_render',
			'mts_view_count',
			'act_css_tooltip',
>>>>>>> 66c33fe2
		];

		/**
		 * Filters inline JS to move after the combined JS file
		 *
		 * @since 3.1.4
		 * @author Remy Perona
		 *
		 * @param array $move_after_scripts Patterns to match.
		 */
		return apply_filters( 'rocket_move_after_combine_js', $move_after_scripts );
	}

	/**
	 * Gets all localized scripts data to exclude them from combine.
	 *
	 * @since 3.1.3
	 * @author Remy Perona
	 *
	 * @return array
	 */
	protected function get_localized_scripts() {
		static $localized_scripts;

		if ( isset( $localized_scripts ) ) {
			return $localized_scripts;
		}

		$localized_scripts = [];

		foreach ( array_unique( wp_scripts()->queue ) as $item ) {
			$data = wp_scripts()->print_extra_script( $item, false );

			if ( empty( $data ) ) {
				continue;
			}

			$localized_scripts[] = '/* <![CDATA[ */' . $data . '/* ]]> */';
		}

		return $localized_scripts;
	}
}<|MERGE_RESOLUTION|>--- conflicted
+++ resolved
@@ -458,7 +458,6 @@
 			'ad_block_',
 			'elementorFrontendConfig',
 			'omapi_localized',
-<<<<<<< HEAD
 			'zeen_',
 			'disqusIdentifier',
 			'currentAjaxUrl',
@@ -466,11 +465,9 @@
 			'atatags-',
 			'hbspt.forms.create',
 			'function(c,h,i,m,p)',
-=======
 			'_atrk_opts',
 			'quicklinkOptions',
 			'ct_checkjs_',
->>>>>>> 66c33fe2
 		];
 
 		$excluded_inline = array_merge( $defaults, $this->options->get( 'exclude_inline_js', [] ) );
@@ -606,14 +603,11 @@
 			'dfads_ajax_load_ads',
 			'tie_postviews',
 			'wmp_update',
-<<<<<<< HEAD
 			'h5ab-print-article',
-=======
 			'gform_ajax_frame_',
 			'gform_post_render',
 			'mts_view_count',
 			'act_css_tooltip',
->>>>>>> 66c33fe2
 		];
 
 		/**
