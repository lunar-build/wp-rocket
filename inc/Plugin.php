--- conflicted
+++ resolved
@@ -281,15 +281,12 @@
 			'preload_links_subscriber',
 			'support_subscriber',
 			'mod_pagespeed',
-<<<<<<< HEAD
 			'rucss_warmup_subscriber',
-=======
 			'webp_subscriber',
 			'imagify_webp_subscriber',
 			'shortpixel_webp_subscriber',
 			'ewww_webp_subscriber',
 			'optimus_webp_subscriber',
->>>>>>> 753a36cd
 		];
 
 		$host_type = HostResolver::get_host_service();
