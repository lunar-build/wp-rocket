--- conflicted
+++ resolved
@@ -10,21 +10,7 @@
  * @author Remy Perona
  */
 function rocket_disable_options_on_amp() {
-<<<<<<< HEAD
-	if ( defined( 'AMP_QUERY_VAR' ) && function_exists( 'is_amp_endpoint' ) && is_amp_endpoint() ) {
-		if ( function_exists( 'wp_resource_hints' ) ) {
-			remove_filter( 'wp_resource_hints', 'rocket_dns_prefetch', 10, 2 );
-		} else {
-			remove_filter( 'rocket_buffer', 'rocket_dns_prefetch_buffer', 12 );
-		}
-
-		add_filter( 'rocket_buffer_enable', '__return_false' );
-		remove_filter( 'rocket_buffer', 'rocket_defer_js', 14 );
-		remove_filter( 'rocket_buffer', array( Rocket_Critical_CSS::get_instance(), 'async_css' ), 15 );
-		remove_filter( 'rocket_buffer', array( Rocket_Critical_CSS::get_instance(), 'insert_critical_css_buffer' ), 14 );
-=======
 	global $wp_filter;
->>>>>>> db711919
 
 	if ( function_exists( 'is_amp_endpoint' ) && is_amp_endpoint() ) {
 		remove_filter( 'wp_resource_hints', 'rocket_dns_prefetch', 10, 2 );
