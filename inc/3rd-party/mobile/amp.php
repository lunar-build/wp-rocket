--- conflicted
+++ resolved
@@ -1,7 +1,6 @@
 <?php
 defined( 'ABSPATH' ) or die( 'Cheatin\' uh?' );
 
-add_action( 'wp', '_rocket_disable_options_on_amp' );
 /**
  * Removes Minification, DNS Prefetch, LazyLoad, Defer JS when on an AMP version of a post with the AMP for WordPress plugin from Auttomatic
  *
@@ -10,14 +9,9 @@
  *
  * @author Remy Perona
  */
-function _rocket_disable_options_on_amp() {
-<<<<<<< HEAD
-	if ( defined( 'AMP_QUERY_VAR' ) && function_exists( 'is_amp_endpoint' ) && is_amp_endpoint() ) {
-		remove_filter( 'rocket_buffer', 'rocket_exclude_deferred_js', 11 );
-=======
+function rocket_disable_options_on_amp() {
     if ( defined( 'AMP_QUERY_VAR' ) && function_exists( 'is_amp_endpoint' ) && is_amp_endpoint() ) {
         remove_filter( 'rocket_buffer', 'rocket_insert_deferred_js', 11 );
->>>>>>> ba812f34
 
 		if ( function_exists( 'wp_resource_hints' ) ) {
 			remove_filter( 'wp_resource_hints', 'rocket_dns_prefetch', 10, 2 );
@@ -27,6 +21,7 @@
 
 		remove_filter( 'rocket_buffer', 'rocket_minify_process', 13 );
 
-		add_filter( 'do_rocket_lazyload', '__return_false' );
-	}
-}+        add_filter( 'do_rocket_lazyload', '__return_false' );
+    }
+}
+add_action( 'wp', 'rocket_disable_options_on_amp' );