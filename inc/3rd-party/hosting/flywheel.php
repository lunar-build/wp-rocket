--- conflicted
+++ resolved
@@ -5,77 +5,6 @@
 if ( ! class_exists( 'FlywheelNginxCompat' ) ) {
 	return;
 }
-<<<<<<< HEAD
-
-/**
- * Changes the text on the Varnish one-click block.
- *
- * @since 3.0
- * @author Remy Perona
- *
- * @param array $settings Field settings data.
- */
-function rocket_flywheel_varnish_field( $settings ) {
-	// Translators: %s = Hosting name.
-	$settings['varnish_auto_purge']['title'] = sprintf( __( 'Your site is hosted on %s, we have enabled Varnish auto-purge for compatibility.', 'rocket' ), 'Flywheel' );
-
-	return $settings;
-}
-add_filter( 'rocket_varnish_field_settings', 'rocket_flywheel_varnish_field' );
-
-add_filter( 'rocket_display_input_varnish_auto_purge', '__return_false' );
-
-/**
- * Allow to purge Varnish on Flywheel websites
- *
- * @since 2.6.8
- */
-add_filter( 'do_rocket_varnish_http_purge', '__return_true' );
-add_filter( 'do_rocket_generate_caching_files', '__return_false' );
-
-// Prevent mandatory cookies on hosting with server cache.
-add_filter( 'rocket_cache_mandatory_cookies', '__return_empty_array', PHP_INT_MAX );
-
-/**
- * Set up the right Varnish IP for Flywheel
- *
- * @since 2.6.8
- * @param array $varnish_ip Varnish IP.
- */
-function rocket_varnish_ip_on_flywheel( $varnish_ip ) {
-	$varnish_ip[] = '127.0.0.1';
-
-	return $varnish_ip;
-}
-add_filter( 'rocket_varnish_ip', 'rocket_varnish_ip_on_flywheel' );
-
-/**
- * Remove WP Rocket functions on WP core action hooks to prevent triggering a double cache clear.
- *
- * @since 3.3.1
- * @author Remy Perona
- *
- * @return void
- */
-function rocket_flywheel_remove_partial_purge_hooks() {
-	// WP core action hooks rocket_clean_post() gets hooked into.
-	$clean_post_hooks = [
-		// Disables the refreshing of partial cache when content is edited.
-		'wp_trash_post',
-		'delete_post',
-		'clean_post_cache',
-		'wp_update_comment_count',
-	];
-
-	// Remove rocket_clean_post() from core action hooks.
-	array_map(
-		function( $hook ) {
-			remove_action( $hook, 'rocket_clean_post' );
-		},
-		$clean_post_hooks
-	);
-
-=======
 
 /**
  * Changes the text on the Varnish one-click block.
@@ -115,9 +44,12 @@
  * Set up the right Varnish IP for Flywheel
  *
  * @since 2.6.8
+ * @param array $varnish_ip Varnish IP.
  */
-function rocket_varnish_ip_on_flywheel() {
-	return '127.0.0.1';
+function rocket_varnish_ip_on_flywheel( $varnish_ip ) {
+	$varnish_ip[] = '127.0.0.1';
+
+	return $varnish_ip;
 }
 add_filter( 'rocket_varnish_ip', 'rocket_varnish_ip_on_flywheel' );
 
@@ -147,7 +79,6 @@
 		$clean_post_hooks
 	);
 
->>>>>>> 07743983
 	remove_filter( 'rocket_clean_files', 'rocket_clean_files_users' );
 }
 add_action( 'wp_rocket_loaded', 'rocket_flywheel_remove_partial_purge_hooks' );