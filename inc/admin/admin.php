<?php
defined( 'ABSPATH' ) or	die( 'Cheatin&#8217; uh?' );

/**
 * Link to the configuration page of the plugin, support & documentation
 *
 * @since 1.0
 *
 * @param array $actions Array of links to display.
 * @return array Updated array of links
 */
function rocket_settings_action_links( $actions ) {
	if ( ! rocket_is_white_label() ) {
		array_unshift( $actions, sprintf( '<a href="%s">%s</a>', 'http://wp-rocket.me/support/', __( 'Support', 'rocket' ) ) );

		array_unshift( $actions, sprintf( '<a href="%s">%s</a>', get_rocket_documentation_url(), __( 'Docs', 'rocket' ) ) );
	}

	array_unshift( $actions, sprintf( '<a href="%s">%s</a>', admin_url( 'options-general.php?page=' . WP_ROCKET_PLUGIN_SLUG ), __( 'Settings' ) ) );

	return $actions;
}
add_filter( 'plugin_action_links_' . plugin_basename( WP_ROCKET_FILE ), 'rocket_settings_action_links' );

/**
 * Add a link "Renew your licence" when ou can't do it automatically (expired licence but new version available)
 *
 * @since 2.2
 *
 * @param array  $plugin_meta An array of the plugin's metadata, including the version, author, author URI, and plugin URI.
 * @param string $plugin_file Path to the plugin file, relative to the plugins directory.
 * @return array Updated meta content if license is expired
 */
function rocket_plugin_row_meta( $plugin_meta, $plugin_file ) {
	if ( 'wp-rocket/wp-rocket.php' === $plugin_file ) {

		$update_plugins = get_site_transient( 'update_plugins' );

		if ( false !== $update_plugins && isset( $update_plugins->response[ $plugin_file ] ) && empty( $update_plugins->response[ $plugin_file ]->package ) ) {

			$link = '<span class="dashicons dashicons-update rocket-dashicons"></span> <span class="rocket-renew">Renew your licence of WP Rocket to receive access to automatic upgrades and support.</span> <a href="http://wp-rocket.me" target="_blank" class="rocket-purchase">Purchase now</a>.';

			$plugin_meta = array_merge( (array) $link, $plugin_meta );
		}
	}

	return $plugin_meta;
}
add_action( 'plugin_row_meta', 'rocket_plugin_row_meta', 10, 2 );

/**
 * Add a link "Purge this cache" in the post edit area
 *
 * @since 1.0
 *
 * @param array  $actions An array of row action links.
 * @param object $post The post object.
 * @return array Updated array of row action links
 */
function rocket_post_row_actions( $actions, $post ) {
	/** This filter is documented in inc/admin-bar.php */
	if ( current_user_can( apply_filters( 'rocket_capacity', 'manage_options' ) ) ) {
		$url = wp_nonce_url( admin_url( 'admin-post.php?action=purge_cache&type=post-' . $post->ID ), 'purge_cache_post-' . $post->ID );
		$actions['rocket_purge'] = sprintf( '<a href="%s">%s</a>', $url, __( 'Clear this cache', 'rocket' ) );
	}
	return $actions;
}
add_filter( 'page_row_actions', 'rocket_post_row_actions', 10, 2 );
add_filter( 'post_row_actions', 'rocket_post_row_actions', 10, 2 );

/**
 * Add a link "Purge this cache" in the taxonomy edit area
 *
 * @since 1.0
 *
 * @param array  $actions An array of row action links.
 * @param object $term The term object.
 * @return array Updated array of row action links
 */
function rocket_tag_row_actions( $actions, $term ) {
	global $taxnow;

	/** This filter is documented in inc/admin-bar.php */
	if ( current_user_can( apply_filters( 'rocket_capacity', 'manage_options' ) ) ) {
		$url = wp_nonce_url( admin_url( 'admin-post.php?action=purge_cache&type=term-' . $term->term_id . '&taxonomy=' . $taxnow ), 'purge_cache_term-' . $term->term_id );
		$actions['rocket_purge'] = sprintf( '<a href="%s">%s</a>', $url, __( 'Clear this cache', 'rocket' ) );
	}

	return $actions;
}
add_filter( 'tag_row_actions', 'rocket_tag_row_actions', 10, 2 );

/**
 * Add a link "Purge this cache" in the user edit area
 *
 * @since 2.6.12
 * @param array  $actions An array of row action links.
 * @param object $user The user object.
 * @return array Updated array of row action links
 */
function rocket_user_row_actions( $actions, $user ) {
	/** This filter is documented in inc/admin-bar.php */
	if ( current_user_can( apply_filters( 'rocket_capacity', 'manage_options' ) ) && get_rocket_option( 'cache_logged_user', false ) ) {
		$url = wp_nonce_url( admin_url( 'admin-post.php?action=purge_cache&type=user-' . $user->ID ), 'purge_cache_user-' . $user->ID );
		$actions['rocket_purge'] = sprintf( '<a href="%s">%s</a>', $url, __( 'Clear this cache', 'rocket' ) );
	}

	return $actions;
}
add_filter( 'user_row_actions', 'rocket_user_row_actions', 10, 2 );

/**
 * Manage the dismissed boxes
 *
 * @since 2.4 Add a delete_transient on function name (box name)
 * @since 1.3.0 $args can replace $_GET when called internaly
 * @since 1.1.10
 *
 * @param array $args An array of query args.
 */
function rocket_dismiss_boxes( $args ) {
	$args = empty( $args ) ? $_GET : $args;

	if ( isset( $args['box'], $args['_wpnonce'] ) ) {

		if ( ! wp_verify_nonce( $args['_wpnonce'], $args['action'] . '_' . $args['box'] ) ) {
			if ( defined( 'DOING_AJAX' ) ) {
				wp_send_json( array( 'error' => 1 ) );
			} else {
				wp_nonce_ays( '' );
			}
		}

		if ( '__rocket_imagify_notice' === $args['box'] ) {
			update_option( 'wp_rocket_dismiss_imagify_notice', 0 );
		}

		global $current_user;
		$actual = get_user_meta( $current_user->ID, 'rocket_boxes', true );
		$actual = array_merge( (array) $actual, array( $args['box'] ) );
		$actual = array_filter( $actual );
		$actual = array_unique( $actual );
		update_user_meta( $current_user->ID, 'rocket_boxes', $actual );
		delete_transient( $args['box'] );

		if ( 'admin-post.php' === $GLOBALS['pagenow'] ) {
			if ( defined( 'DOING_AJAX' ) ) {
				wp_send_json( array( 'error' => 0 ) );
			} else {
				wp_safe_redirect( wp_get_referer() );
				die();
			}
		}
	}
}
add_action( 'wp_ajax_rocket_ignore', 'rocket_dismiss_boxes' );
add_action( 'admin_post_rocket_ignore', 'rocket_dismiss_boxes' );

/**
 * Renew the plugin modification warning on plugin de/activation
 *
 * @since 1.3.0
 *
 * @param string $plugin plugin name.
 */
function rocket_dismiss_plugin_box( $plugin ) {
	if ( plugin_basename( WP_ROCKET_FILE ) !== $plugin  ) {
		rocket_renew_box( 'rocket_warning_plugin_modification' );
	}
}
add_action( 'activated_plugin', 'rocket_dismiss_plugin_box' );
add_action( 'deactivated_plugin', 'rocket_dismiss_plugin_box' );

/**
 * Display a prevention message when enabling or disabling a plugin can be in conflict with WP Rocket
 *
 * @since 1.3.0
 */
function rocket_deactivate_plugin() {
	if ( ! wp_verify_nonce( $_GET['_wpnonce'], 'deactivate_plugin' ) ) {
		wp_nonce_ays( '' );
	}

	deactivate_plugins( $_GET['plugin'] );

	wp_safe_redirect( wp_get_referer() );
	die();
}
add_action( 'admin_post_deactivate_plugin', 'rocket_deactivate_plugin' );

/**
 * Reset White Label values to WP Rocket default values
 *
 * @since 2.1
 */
function rocket_reset_white_label_values_action() {
	if ( isset( $_GET['_wpnonce'] ) && wp_verify_nonce( $_GET['_wpnonce'], 'rocket_resetwl' ) ) {
		rocket_reset_white_label_values( true );
	}
	wp_safe_redirect( add_query_arg( 'page', 'wprocket', remove_query_arg( 'page', wp_get_referer() ) ) );
	die();
}
add_action( 'admin_post_rocket_resetwl', 'rocket_reset_white_label_values_action' );

/**
 * White Label the plugin, if you need to
 *
 * @since 2.1
 *
 * @param array $plugins An array of plugins installed.
 * @return array Updated array of plugins installed
 */
function rocket_white_label( $plugins ) {
	$white_label_description = get_rocket_option( 'wl_description' );
	// We change the plugin's header.
	$plugins['wp-rocket/wp-rocket.php'] = array(
			'Name'			=> get_rocket_option( 'wl_plugin_name' ),
			'PluginURI'		=> get_rocket_option( 'wl_plugin_URI' ),
			'Version'		=> isset( $plugins['wp-rocket/wp-rocket.php']['Version'] ) ? $plugins['wp-rocket/wp-rocket.php']['Version'] : '',
			'Description'	=> reset( ( $white_label_description ) ),
			'Author'		=> get_rocket_option( 'wl_author' ),
			'AuthorURI'		=> get_rocket_option( 'wl_author_URI' ),
			'TextDomain'	=> isset( $plugins['wp-rocket/wp-rocket.php']['TextDomain'] ) ? $plugins['wp-rocket/wp-rocket.php']['TextDomain'] : '',
			'DomainPath'	=> isset( $plugins['wp-rocket/wp-rocket.php']['DomainPath'] ) ? $plugins['wp-rocket/wp-rocket.php']['DomainPath'] : '',
		);

	// if white label, remove our names from contributors.
	if ( rocket_is_white_label() ) {
		remove_filter( 'plugin_row_meta', 'rocket_plugin_row_meta', 10, 2 );
	}

	return $plugins;
}
add_filter( 'all_plugins', 'rocket_white_label' );

/**
 * When you're doing an update, the constant does not contain yet your option or any value, reset and redirect!
 *
 * @since 2.1
 */
function rocket_check_no_empty_name() {
	$wl_plugin_name = trim( get_rocket_option( 'wl_plugin_name' ) );

	if ( empty( $wl_plugin_name ) ) {
		rocket_reset_white_label_values( false );
		wp_safe_redirect( $_SERVER['REQUEST_URI'] );
		die();
	}
}
add_action( 'admin_init', 'rocket_check_no_empty_name', 11 );

/**
 * This function will force the direct download of the plugin's options, compressed.
 *
 * @since 2.2
 */
function rocket_do_options_export() {
	if ( ! isset( $_GET['_wpnonce'] ) || ! wp_verify_nonce( $_GET['_wpnonce'], 'rocket_export' ) ) {
		wp_nonce_ays( '' );
	}

	$filename_prefix = rocket_is_white_label() ? sanitize_title( get_rocket_option( 'wl_plugin_name' ) ) : 'wp-rocket';

	$filename = sprintf( '%s-settings-%s-%s.json', $filename_prefix, date( 'Y-m-d' ), uniqid() );
	$gz = 'gz' . strrev( 'etalfed' );
<<<<<<< HEAD
	$options = $gz// ;
	( serialize( get_option( WP_ROCKET_SLUG ) ), 1 ); // do not use get_rocket_option() here
=======
	$options = wp_json_encode( get_option( WP_ROCKET_SLUG ) ); // do not use get_rocket_option() here
>>>>>>> ba812f34
	nocache_headers();
	@header( 'Content-Type: application/json' );
	@header( 'Content-Disposition: attachment; filename="' . $filename . '"' );
	@header( 'Content-Transfer-Encoding: binary' );
	@header( 'Content-Length: ' . strlen( $options ) );
	@header( 'Connection: close' );
	echo $options;
	exit();
}
add_action( 'admin_post_rocket_export', 'rocket_do_options_export' );

/**
 * Do the rollback
 *
 * @since 2.4
 */
function rocket_rollback() {
	if ( ! isset( $_GET['_wpnonce'] ) || ! wp_verify_nonce( $_GET['_wpnonce'], 'rocket_rollback' ) ) {
		wp_nonce_ays( '' );
	}

	$plugin_transient 	= get_site_transient( 'update_plugins' );
	$plugin_folder    	= plugin_basename( dirname( WP_ROCKET_FILE ) );
	$plugin_file      	= basename( WP_ROCKET_FILE );
	$version          	= WP_ROCKET_LASTVERSION;
	$c_key 				= get_rocket_option( 'consumer_key' );
	$url 				= sprintf( 'https://wp-rocket.me/%s/wp-rocket_%s.zip', $c_key, $version );
	$temp_array 		= array(
		'slug'        => $plugin_folder,
		'new_version' => $version,
		'url'         => 'https://wp-rocket.me',
		'package'     => $url,
	);

	$temp_object = (object) $temp_array;
	$plugin_transient->response[ $plugin_folder . '/' . $plugin_file ] = $temp_object;
	set_site_transient( 'update_plugins', $plugin_transient );

	$c_key = get_rocket_option( 'consumer_key' );
	$transient = get_transient( 'rocket_warning_rollback' );

	if ( false === $transient ) {
		require_once( ABSPATH . 'wp-admin/includes/class-wp-upgrader.php' );
		$title = sprintf( __( '%s Update Rollback', 'rocket' ), WP_ROCKET_PLUGIN_NAME );
		$plugin = 'wp-rocket/wp-rocket.php';
		$nonce = 'upgrade-plugin_' . $plugin;
		$url = 'update.php?action=upgrade-plugin&plugin=' . urlencode( $plugin );
		$upgrader_skin = new Plugin_Upgrader_Skin( compact( 'title', 'nonce', 'url', 'plugin' ) );
		$upgrader = new Plugin_Upgrader( $upgrader_skin );
		remove_filter( 'site_transient_update_plugins', 'rocket_check_update', 100 );
		$upgrader->upgrade( $plugin );

		wp_die( '', sprintf( __( '%s Update Rollback', 'rocket' ), WP_ROCKET_PLUGIN_NAME ), array( 'response' => 200 ) );
	}
}
add_action( 'admin_post_rocket_rollback', 'rocket_rollback' );

if ( ! defined( 'DOING_AJAX' ) && ! defined( 'DOING_AUTOSAVE' ) ) {
	add_action( 'admin_init', 'rocket_init_cache_dir' );
	add_action( 'admin_init', 'rocket_maybe_generate_advanced_cache_file' );
	add_action( 'admin_init', 'rocket_maybe_generate_config_files' );
	add_action( 'admin_init', 'rocket_maybe_set_wp_cache_define' );
}

/**
 * Regenerate the advanced-cache.php file if an issue is detected.
 *
 * @since 2.6
 */
function rocket_maybe_generate_advanced_cache_file() {
	if ( ! defined( 'WP_ROCKET_ADVANCED_CACHE' ) || ( defined( 'WP_ROCKET_ADVANCED_CACHE_PROBLEM' ) && WP_ROCKET_ADVANCED_CACHE_PROBLEM ) ) {
		rocket_generate_advanced_cache_file();
	}
}

/**
 * Regenerate config file if an issue is detected.
 *
 * @since 2.6.5
 */
function rocket_maybe_generate_config_files() {
	list( $host, $path ) = get_rocket_parse_url( home_url() );
	$path = ( ! empty( $path ) ) ? str_replace( '/', '.', untrailingslashit( $path ) ) : '';

	if ( ! file_exists( WP_ROCKET_CONFIG_PATH . strtolower( $host ) . $path . '.php' ) ) {
		rocket_generate_config_file();
	}
}

/**
 * Define WP_CACHE to true if it's not defined yet.
 *
 * @since 2.6
 */
function rocket_maybe_set_wp_cache_define() {
	if ( defined( 'WP_CACHE' ) && ! WP_CACHE ) {
		set_rocket_wp_cache_define( true );
	}
}

/**
 * Launches the database optimization from admin
 *
 * @since 2.8
 * @author Remy Perona
 */
function rocket_optimize_database() {
	if ( ! isset( $_GET['_wpnonce'] ) || ! wp_verify_nonce( $_GET['_wpnonce'], 'rocket_optimize_database' ) ) {
		wp_nonce_ays( '' );
	}

	do_rocket_database_optimization();

	wp_redirect( wp_get_referer() );
	die();
}
add_action( 'admin_post_rocket_optimize_database', 'rocket_optimize_database' );<|MERGE_RESOLUTION|>--- conflicted
+++ resolved
@@ -263,12 +263,7 @@
 
 	$filename = sprintf( '%s-settings-%s-%s.json', $filename_prefix, date( 'Y-m-d' ), uniqid() );
 	$gz = 'gz' . strrev( 'etalfed' );
-<<<<<<< HEAD
-	$options = $gz// ;
-	( serialize( get_option( WP_ROCKET_SLUG ) ), 1 ); // do not use get_rocket_option() here
-=======
-	$options = wp_json_encode( get_option( WP_ROCKET_SLUG ) ); // do not use get_rocket_option() here
->>>>>>> ba812f34
+	$options = wp_json_encode( get_option( WP_ROCKET_SLUG ) ); // do not use get_rocket_option() here.
 	nocache_headers();
 	@header( 'Content-Type: application/json' );
 	@header( 'Content-Disposition: attachment; filename="' . $filename . '"' );
