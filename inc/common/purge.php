--- conflicted
+++ resolved
@@ -613,11 +613,6 @@
  * @param array $post_data Array of unslashed post data.
  */
 function rocket_clean_post_cache_on_slug_change( $post_id, $post_data ) {
-<<<<<<< HEAD
-	if ( get_post_field( 'post_name', $post_id ) !== $post_data['post_name'] ) {
-		rocket_clean_files( get_the_permalink( $post_id ) );
-	}
-=======
 	// Bail out if the post status is draft, pending or auto-draft.
 	if ( in_array( get_post_field( 'post_status', $post_id ), [ 'draft', 'pending', 'auto-draft' ], true ) ) {
 		return;
@@ -632,6 +627,5 @@
 		return;
 	}
 	rocket_clean_files( get_the_permalink( $post_id ) );
->>>>>>> d15461a6
 }
 add_action( 'pre_post_update', 'rocket_clean_post_cache_on_slug_change', PHP_INT_MAX, 2 );