{
    "_readme": [
        "This file locks the dependencies of your project to a known state",
        "Read more about it at https://getcomposer.org/doc/01-basic-usage.md#installing-dependencies",
        "This file is @generated automatically"
    ],
<<<<<<< HEAD
    "content-hash": "8a20f5406b8ee96c9d3a7620ff8444f1",
=======
    "content-hash": "807e18fbbc13150ab209992f8319d29a",
>>>>>>> 8cf329ca
    "packages": [
        {
            "name": "composer/installers",
            "version": "v1.7.0",
            "source": {
                "type": "git",
                "url": "https://github.com/composer/installers.git",
                "reference": "141b272484481432cda342727a427dc1e206bfa0"
            },
            "dist": {
                "type": "zip",
                "url": "https://api.github.com/repos/composer/installers/zipball/141b272484481432cda342727a427dc1e206bfa0",
                "reference": "141b272484481432cda342727a427dc1e206bfa0",
                "shasum": ""
            },
            "require": {
                "composer-plugin-api": "^1.0"
            },
            "replace": {
                "roundcube/plugin-installer": "*",
                "shama/baton": "*"
            },
            "require-dev": {
                "composer/composer": "1.0.*@dev",
                "phpunit/phpunit": "^4.8.36"
            },
            "type": "composer-plugin",
            "extra": {
                "class": "Composer\\Installers\\Plugin",
                "branch-alias": {
                    "dev-master": "1.0-dev"
                }
            },
            "autoload": {
                "psr-4": {
                    "Composer\\Installers\\": "src/Composer/Installers"
                }
            },
            "notification-url": "https://packagist.org/downloads/",
            "license": [
                "MIT"
            ],
            "authors": [
                {
                    "name": "Kyle Robinson Young",
                    "email": "kyle@dontkry.com",
                    "homepage": "https://github.com/shama"
                }
            ],
            "description": "A multi-framework Composer library installer",
            "homepage": "https://composer.github.io/installers/",
            "keywords": [
                "Craft",
                "Dolibarr",
                "Eliasis",
                "Hurad",
                "ImageCMS",
                "Kanboard",
                "Lan Management System",
                "MODX Evo",
                "Mautic",
                "Maya",
                "OXID",
                "Plentymarkets",
                "Porto",
                "RadPHP",
                "SMF",
                "Thelia",
                "Whmcs",
                "WolfCMS",
                "agl",
                "aimeos",
                "annotatecms",
                "attogram",
                "bitrix",
                "cakephp",
                "chef",
                "cockpit",
                "codeigniter",
                "concrete5",
                "croogo",
                "dokuwiki",
                "drupal",
                "eZ Platform",
                "elgg",
                "expressionengine",
                "fuelphp",
                "grav",
                "installer",
                "itop",
                "joomla",
                "known",
                "kohana",
                "laravel",
                "lavalite",
                "lithium",
                "magento",
                "majima",
                "mako",
                "mediawiki",
                "modulework",
                "modx",
                "moodle",
                "osclass",
                "phpbb",
                "piwik",
                "ppi",
                "puppet",
                "pxcms",
                "reindex",
                "roundcube",
                "shopware",
                "silverstripe",
                "sydes",
                "symfony",
                "typo3",
                "wordpress",
                "yawik",
                "zend",
                "zikula"
            ],
            "time": "2019-08-12T15:00:31+00:00"
        },
        {
            "name": "container-interop/container-interop",
            "version": "1.2.0",
            "source": {
                "type": "git",
                "url": "https://github.com/container-interop/container-interop.git",
                "reference": "79cbf1341c22ec75643d841642dd5d6acd83bdb8"
            },
            "dist": {
                "type": "zip",
                "url": "https://api.github.com/repos/container-interop/container-interop/zipball/79cbf1341c22ec75643d841642dd5d6acd83bdb8",
                "reference": "79cbf1341c22ec75643d841642dd5d6acd83bdb8",
                "shasum": ""
            },
            "require": {
                "psr/container": "^1.0"
            },
            "type": "library",
            "autoload": {
                "psr-4": {
                    "Interop\\Container\\": "src/Interop/Container/"
                }
            },
            "notification-url": "https://packagist.org/downloads/",
            "license": [
                "MIT"
            ],
            "description": "Promoting the interoperability of container objects (DIC, SL, etc.)",
            "homepage": "https://github.com/container-interop/container-interop",
            "abandoned": "psr/container",
            "time": "2017-02-14T19:40:03+00:00"
        },
        {
            "name": "league/container",
            "version": "2.4.1",
            "source": {
                "type": "git",
                "url": "https://github.com/thephpleague/container.git",
                "reference": "43f35abd03a12977a60ffd7095efd6a7808488c0"
            },
            "dist": {
                "type": "zip",
                "url": "https://api.github.com/repos/thephpleague/container/zipball/43f35abd03a12977a60ffd7095efd6a7808488c0",
                "reference": "43f35abd03a12977a60ffd7095efd6a7808488c0",
                "shasum": ""
            },
            "require": {
                "container-interop/container-interop": "^1.2",
                "php": "^5.4.0 || ^7.0"
            },
            "provide": {
                "container-interop/container-interop-implementation": "^1.2",
                "psr/container-implementation": "^1.0"
            },
            "replace": {
                "orno/di": "~2.0"
            },
            "require-dev": {
                "phpunit/phpunit": "4.*"
            },
            "type": "library",
            "extra": {
                "branch-alias": {
                    "dev-2.x": "2.x-dev",
                    "dev-1.x": "1.x-dev"
                }
            },
            "autoload": {
                "psr-4": {
                    "League\\Container\\": "src"
                }
            },
            "notification-url": "https://packagist.org/downloads/",
            "license": [
                "MIT"
            ],
            "authors": [
                {
                    "name": "Phil Bennett",
                    "email": "philipobenito@gmail.com",
                    "homepage": "http://www.philipobenito.com",
                    "role": "Developer"
                }
            ],
            "description": "A fast and intuitive dependency injection container.",
            "homepage": "https://github.com/thephpleague/container",
            "keywords": [
                "container",
                "dependency",
                "di",
                "injection",
                "league",
                "provider",
                "service"
            ],
            "time": "2017-05-10T09:20:27+00:00"
        },
        {
            "name": "matthiasmullie/minify",
<<<<<<< HEAD
            "version": "1.3.62",
            "source": {
                "type": "git",
                "url": "https://github.com/matthiasmullie/minify.git",
                "reference": "47a53716f94139aff22922ffd73283ff04f23cdf"
            },
            "dist": {
                "type": "zip",
                "url": "https://api.github.com/repos/matthiasmullie/minify/zipball/47a53716f94139aff22922ffd73283ff04f23cdf",
                "reference": "47a53716f94139aff22922ffd73283ff04f23cdf",
=======
            "version": "1.3.63",
            "source": {
                "type": "git",
                "url": "https://github.com/matthiasmullie/minify.git",
                "reference": "9ba1b459828adc13430f4dd6c49dae4950dc4117"
            },
            "dist": {
                "type": "zip",
                "url": "https://api.github.com/repos/matthiasmullie/minify/zipball/9ba1b459828adc13430f4dd6c49dae4950dc4117",
                "reference": "9ba1b459828adc13430f4dd6c49dae4950dc4117",
>>>>>>> 8cf329ca
                "shasum": ""
            },
            "require": {
                "ext-pcre": "*",
                "matthiasmullie/path-converter": "~1.1",
                "php": ">=5.3.0"
            },
            "require-dev": {
                "friendsofphp/php-cs-fixer": "~2.0",
                "matthiasmullie/scrapbook": "~1.0",
                "phpunit/phpunit": "~4.8"
            },
            "suggest": {
                "psr/cache-implementation": "Cache implementation to use with Minify::cache"
            },
            "bin": [
                "bin/minifycss",
                "bin/minifyjs"
            ],
            "type": "library",
            "autoload": {
                "psr-4": {
                    "MatthiasMullie\\Minify\\": "src/"
                }
            },
            "notification-url": "https://packagist.org/downloads/",
            "license": [
                "MIT"
            ],
            "authors": [
                {
                    "name": "Matthias Mullie",
                    "email": "minify@mullie.eu",
                    "homepage": "http://www.mullie.eu",
                    "role": "Developer"
                }
            ],
            "description": "CSS & JavaScript minifier, in PHP. Removes whitespace, strips comments, combines files (incl. @import statements and small assets in CSS files), and optimizes/shortens a few common programming patterns.",
            "homepage": "http://www.minifier.org",
            "keywords": [
                "JS",
                "css",
                "javascript",
                "minifier",
                "minify"
            ],
<<<<<<< HEAD
            "time": "2019-12-19T07:54:47+00:00"
=======
            "time": "2020-01-21T20:21:08+00:00"
>>>>>>> 8cf329ca
        },
        {
            "name": "matthiasmullie/path-converter",
            "version": "1.1.3",
            "source": {
                "type": "git",
                "url": "https://github.com/matthiasmullie/path-converter.git",
                "reference": "e7d13b2c7e2f2268e1424aaed02085518afa02d9"
            },
            "dist": {
                "type": "zip",
                "url": "https://api.github.com/repos/matthiasmullie/path-converter/zipball/e7d13b2c7e2f2268e1424aaed02085518afa02d9",
                "reference": "e7d13b2c7e2f2268e1424aaed02085518afa02d9",
                "shasum": ""
            },
            "require": {
                "ext-pcre": "*",
                "php": ">=5.3.0"
            },
            "require-dev": {
                "phpunit/phpunit": "~4.8"
            },
            "type": "library",
            "autoload": {
                "psr-4": {
                    "MatthiasMullie\\PathConverter\\": "src/"
                }
            },
            "notification-url": "https://packagist.org/downloads/",
            "license": [
                "MIT"
            ],
            "authors": [
                {
                    "name": "Matthias Mullie",
                    "email": "pathconverter@mullie.eu",
                    "homepage": "http://www.mullie.eu",
                    "role": "Developer"
                }
            ],
            "description": "Relative path converter",
            "homepage": "http://github.com/matthiasmullie/path-converter",
            "keywords": [
                "converter",
                "path",
                "paths",
                "relative"
            ],
            "time": "2019-02-05T23:41:09+00:00"
        },
        {
            "name": "monolog/monolog",
            "version": "1.25.3",
            "source": {
                "type": "git",
                "url": "https://github.com/Seldaek/monolog.git",
                "reference": "fa82921994db851a8becaf3787a9e73c5976b6f1"
            },
            "dist": {
                "type": "zip",
                "url": "https://api.github.com/repos/Seldaek/monolog/zipball/fa82921994db851a8becaf3787a9e73c5976b6f1",
                "reference": "fa82921994db851a8becaf3787a9e73c5976b6f1",
                "shasum": ""
            },
            "require": {
                "php": ">=5.3.0",
                "psr/log": "~1.0"
            },
            "provide": {
                "psr/log-implementation": "1.0.0"
            },
            "require-dev": {
                "aws/aws-sdk-php": "^2.4.9 || ^3.0",
                "doctrine/couchdb": "~1.0@dev",
                "graylog2/gelf-php": "~1.0",
                "jakub-onderka/php-parallel-lint": "0.9",
                "php-amqplib/php-amqplib": "~2.4",
                "php-console/php-console": "^3.1.3",
                "phpunit/phpunit": "~4.5",
                "phpunit/phpunit-mock-objects": "2.3.0",
                "ruflin/elastica": ">=0.90 <3.0",
                "sentry/sentry": "^0.13",
                "swiftmailer/swiftmailer": "^5.3|^6.0"
            },
            "suggest": {
                "aws/aws-sdk-php": "Allow sending log messages to AWS services like DynamoDB",
                "doctrine/couchdb": "Allow sending log messages to a CouchDB server",
                "ext-amqp": "Allow sending log messages to an AMQP server (1.0+ required)",
                "ext-mongo": "Allow sending log messages to a MongoDB server",
                "graylog2/gelf-php": "Allow sending log messages to a GrayLog2 server",
                "mongodb/mongodb": "Allow sending log messages to a MongoDB server via PHP Driver",
                "php-amqplib/php-amqplib": "Allow sending log messages to an AMQP server using php-amqplib",
                "php-console/php-console": "Allow sending log messages to Google Chrome",
                "rollbar/rollbar": "Allow sending log messages to Rollbar",
                "ruflin/elastica": "Allow sending log messages to an Elastic Search server",
                "sentry/sentry": "Allow sending log messages to a Sentry server"
            },
            "type": "library",
            "extra": {
                "branch-alias": {
                    "dev-master": "2.0.x-dev"
                }
            },
            "autoload": {
                "psr-4": {
                    "Monolog\\": "src/Monolog"
                }
            },
            "notification-url": "https://packagist.org/downloads/",
            "license": [
                "MIT"
            ],
            "authors": [
                {
                    "name": "Jordi Boggiano",
                    "email": "j.boggiano@seld.be",
                    "homepage": "http://seld.be"
                }
            ],
            "description": "Sends your logs to files, sockets, inboxes, databases and various web services",
            "homepage": "http://github.com/Seldaek/monolog",
            "keywords": [
                "log",
                "logging",
                "psr-3"
            ],
            "time": "2019-12-20T14:15:16+00:00"
        },
        {
            "name": "psr/container",
            "version": "1.0.0",
            "source": {
                "type": "git",
                "url": "https://github.com/php-fig/container.git",
                "reference": "b7ce3b176482dbbc1245ebf52b181af44c2cf55f"
            },
            "dist": {
                "type": "zip",
                "url": "https://api.github.com/repos/php-fig/container/zipball/b7ce3b176482dbbc1245ebf52b181af44c2cf55f",
                "reference": "b7ce3b176482dbbc1245ebf52b181af44c2cf55f",
                "shasum": ""
            },
            "require": {
                "php": ">=5.3.0"
            },
            "type": "library",
            "extra": {
                "branch-alias": {
                    "dev-master": "1.0.x-dev"
                }
            },
            "autoload": {
                "psr-4": {
                    "Psr\\Container\\": "src/"
                }
            },
            "notification-url": "https://packagist.org/downloads/",
            "license": [
                "MIT"
            ],
            "authors": [
                {
                    "name": "PHP-FIG",
                    "homepage": "http://www.php-fig.org/"
                }
            ],
            "description": "Common Container Interface (PHP FIG PSR-11)",
            "homepage": "https://github.com/php-fig/container",
            "keywords": [
                "PSR-11",
                "container",
                "container-interface",
                "container-interop",
                "psr"
            ],
            "time": "2017-02-14T16:28:37+00:00"
        },
        {
            "name": "psr/log",
            "version": "1.1.2",
            "source": {
                "type": "git",
                "url": "https://github.com/php-fig/log.git",
                "reference": "446d54b4cb6bf489fc9d75f55843658e6f25d801"
            },
            "dist": {
                "type": "zip",
                "url": "https://api.github.com/repos/php-fig/log/zipball/446d54b4cb6bf489fc9d75f55843658e6f25d801",
                "reference": "446d54b4cb6bf489fc9d75f55843658e6f25d801",
                "shasum": ""
            },
            "require": {
                "php": ">=5.3.0"
            },
            "type": "library",
            "extra": {
                "branch-alias": {
                    "dev-master": "1.1.x-dev"
                }
            },
            "autoload": {
                "psr-4": {
                    "Psr\\Log\\": "Psr/Log/"
                }
            },
            "notification-url": "https://packagist.org/downloads/",
            "license": [
                "MIT"
            ],
            "authors": [
                {
                    "name": "PHP-FIG",
                    "homepage": "http://www.php-fig.org/"
                }
            ],
            "description": "Common interface for logging libraries",
            "homepage": "https://github.com/php-fig/log",
            "keywords": [
                "log",
                "psr",
                "psr-3"
            ],
            "time": "2019-11-01T11:05:21+00:00"
        },
        {
            "name": "wp-media/background-processing",
            "version": "v1.3",
            "source": {
                "type": "git",
                "url": "https://github.com/wp-media/background-processing.git",
                "reference": "6cacc6dd2411ae82b33d7cd33fb4f2104ebf9846"
            },
            "dist": {
                "type": "zip",
                "url": "https://api.github.com/repos/wp-media/background-processing/zipball/6cacc6dd2411ae82b33d7cd33fb4f2104ebf9846",
                "reference": "6cacc6dd2411ae82b33d7cd33fb4f2104ebf9846",
                "shasum": ""
            },
            "require-dev": {
                "brain/monkey": "^2.0",
                "dealerdirect/phpcodesniffer-composer-installer": "^0.5.0",
                "php": "^5.6 || ^7",
                "phpcompatibility/phpcompatibility-wp": "^2.0",
                "phpunit/phpunit": "^5.7 || ^7",
                "wp-coding-standards/wpcs": "^2",
                "wp-media/phpunit": "^1.0"
            },
            "type": "library",
            "autoload": {
                "classmap": [
                    ""
                ]
            },
            "notification-url": "https://packagist.org/downloads/",
            "license": [
                "GPL-2.0+"
            ],
            "authors": [
                {
                    "name": "WP Media",
                    "email": "contact@wp-media.me",
                    "homepage": "https://wp-media.me"
                }
            ],
            "description": "Async & Background Tasks Processing",
            "homepage": "https://github.com/wp-media/background-processing",
            "time": "2020-02-21T20:04:18+00:00"
        },
        {
            "name": "wp-media/rocket-lazyload-common",
<<<<<<< HEAD
            "version": "v2.5.5",
            "source": {
                "type": "git",
                "url": "https://github.com/wp-media/rocket-lazyload-common.git",
                "reference": "a8860c37679b7d424b4aa3c9c05c4360e2be5b6f"
            },
            "dist": {
                "type": "zip",
                "url": "https://api.github.com/repos/wp-media/rocket-lazyload-common/zipball/a8860c37679b7d424b4aa3c9c05c4360e2be5b6f",
                "reference": "a8860c37679b7d424b4aa3c9c05c4360e2be5b6f",
=======
            "version": "v2.5.6",
            "source": {
                "type": "git",
                "url": "https://github.com/wp-media/rocket-lazyload-common.git",
                "reference": "1ea0cf2ae5d302a0214e05176c1dda321b1d6690"
            },
            "dist": {
                "type": "zip",
                "url": "https://api.github.com/repos/wp-media/rocket-lazyload-common/zipball/1ea0cf2ae5d302a0214e05176c1dda321b1d6690",
                "reference": "1ea0cf2ae5d302a0214e05176c1dda321b1d6690",
>>>>>>> 8cf329ca
                "shasum": ""
            },
            "require": {
                "php": ">=5.6"
            },
            "require-dev": {
                "brain/monkey": "^2.0",
                "dealerdirect/phpcodesniffer-composer-installer": "^0.5.0",
                "doctrine/instantiator": "1.0.*",
                "myclabs/deep-copy": "1.6.*",
                "phpcompatibility/phpcompatibility-wp": "^2.0",
                "phpdocumentor/reflection-docblock": "^3.3",
                "phpunit/php-token-stream": "^1.4",
                "phpunit/phpunit": "^5.7",
                "symfony/yaml": "2.8.*",
                "wp-coding-standards/wpcs": "^2.0.0"
            },
            "type": "library",
            "autoload": {
                "psr-4": {
                    "RocketLazyload\\": "src"
                }
            },
            "notification-url": "https://packagist.org/downloads/",
            "license": [
                "GPL-3.0-or-later"
            ],
            "authors": [
                {
                    "name": "WP Media",
                    "email": "contact@wp-media.me"
                }
            ],
            "description": "Common Code between WP Rocket and Lazyload by WP Rocket",
<<<<<<< HEAD
            "time": "2020-01-07T06:38:00+00:00"
=======
            "time": "2020-01-16T13:46:49+00:00"
>>>>>>> 8cf329ca
        }
    ],
    "packages-dev": [
        {
            "name": "antecedent/patchwork",
            "version": "2.1.12",
            "source": {
                "type": "git",
                "url": "https://github.com/antecedent/patchwork.git",
                "reference": "b98e046dd4c0acc34a0846604f06f6111654d9ea"
            },
            "dist": {
                "type": "zip",
                "url": "https://api.github.com/repos/antecedent/patchwork/zipball/b98e046dd4c0acc34a0846604f06f6111654d9ea",
                "reference": "b98e046dd4c0acc34a0846604f06f6111654d9ea",
                "shasum": ""
            },
            "require": {
                "php": ">=5.4.0"
            },
            "require-dev": {
                "phpunit/phpunit": ">=4"
            },
            "type": "library",
            "notification-url": "https://packagist.org/downloads/",
            "license": [
                "MIT"
            ],
            "authors": [
                {
                    "name": "Ignas Rudaitis",
                    "email": "ignas.rudaitis@gmail.com"
                }
            ],
            "description": "Method redefinition (monkey-patching) functionality for PHP.",
            "homepage": "http://patchwork2.org/",
            "keywords": [
                "aop",
                "aspect",
                "interception",
                "monkeypatching",
                "redefinition",
                "runkit",
                "testing"
            ],
            "time": "2019-12-22T17:52:09+00:00"
        },
        {
            "name": "automattic/jetpack-autoloader",
<<<<<<< HEAD
            "version": "v1.2.0",
            "source": {
                "type": "git",
                "url": "https://github.com/Automattic/jetpack-autoloader.git",
                "reference": "4ad9631e68e9da8b8a764615766287becfb27f81"
            },
            "dist": {
                "type": "zip",
                "url": "https://api.github.com/repos/Automattic/jetpack-autoloader/zipball/4ad9631e68e9da8b8a764615766287becfb27f81",
                "reference": "4ad9631e68e9da8b8a764615766287becfb27f81",
=======
            "version": "v1.3.2",
            "source": {
                "type": "git",
                "url": "https://github.com/Automattic/jetpack-autoloader.git",
                "reference": "301c2fbcf070d4f0147753447616b6e982bda09e"
            },
            "dist": {
                "type": "zip",
                "url": "https://api.github.com/repos/Automattic/jetpack-autoloader/zipball/301c2fbcf070d4f0147753447616b6e982bda09e",
                "reference": "301c2fbcf070d4f0147753447616b6e982bda09e",
>>>>>>> 8cf329ca
                "shasum": ""
            },
            "require": {
                "composer-plugin-api": "^1.1"
            },
            "require-dev": {
                "phpunit/phpunit": "^5.7 || ^6.5 || ^7.5"
            },
            "type": "composer-plugin",
            "extra": {
                "class": "Automattic\\Jetpack\\Autoloader\\CustomAutoloaderPlugin"
            },
            "autoload": {
                "psr-4": {
                    "Automattic\\Jetpack\\Autoloader\\": "src"
                }
            },
            "notification-url": "https://packagist.org/downloads/",
            "license": [
                "GPL-2.0-or-later"
            ],
            "description": "Creates a custom autoloader for a plugin or theme.",
<<<<<<< HEAD
            "time": "2019-06-24T15:13:23+00:00"
=======
            "time": "2019-09-24T06:39:29+00:00"
>>>>>>> 8cf329ca
        },
        {
            "name": "brain/monkey",
            "version": "2.4.0",
            "source": {
                "type": "git",
                "url": "https://github.com/Brain-WP/BrainMonkey.git",
                "reference": "b3ce8b619c26db6abd01b9dcfd6a2c0254060956"
            },
            "dist": {
                "type": "zip",
                "url": "https://api.github.com/repos/Brain-WP/BrainMonkey/zipball/b3ce8b619c26db6abd01b9dcfd6a2c0254060956",
                "reference": "b3ce8b619c26db6abd01b9dcfd6a2c0254060956",
                "shasum": ""
            },
            "require": {
                "antecedent/patchwork": "^2.0",
                "mockery/mockery": ">=0.9 <2",
                "php": ">=5.6.0"
            },
            "require-dev": {
                "dealerdirect/phpcodesniffer-composer-installer": "^0.4",
                "phpcompatibility/php-compatibility": "^9.3.0",
                "phpunit/phpunit": "^5.7.9 || ^6.0 || ^7.0"
            },
            "type": "library",
            "extra": {
                "branch-alias": {
                    "dev-version/1": "1.x-dev",
                    "dev-master": "2.0.x-dev"
                }
            },
            "autoload": {
                "psr-4": {
                    "Brain\\Monkey\\": "src/"
                },
                "files": [
                    "inc/api.php"
                ]
            },
            "notification-url": "https://packagist.org/downloads/",
            "license": [
                "MIT"
            ],
            "authors": [
                {
                    "name": "Giuseppe Mazzapica",
                    "email": "giuseppe.mazzapica@gmail.com",
                    "homepage": "https://gmazzap.me",
                    "role": "Developer"
                }
            ],
            "description": "Mocking utility for PHP functions and WordPress plugin API",
            "keywords": [
                "Monkey Patching",
                "interception",
                "mock",
                "mock functions",
                "mockery",
                "patchwork",
                "redefinition",
                "runkit",
                "test",
                "testing"
            ],
            "time": "2019-11-24T16:03:21+00:00"
        },
        {
            "name": "dealerdirect/phpcodesniffer-composer-installer",
            "version": "v0.5.0",
            "source": {
                "type": "git",
                "url": "https://github.com/Dealerdirect/phpcodesniffer-composer-installer.git",
                "reference": "e749410375ff6fb7a040a68878c656c2e610b132"
            },
            "dist": {
                "type": "zip",
                "url": "https://api.github.com/repos/Dealerdirect/phpcodesniffer-composer-installer/zipball/e749410375ff6fb7a040a68878c656c2e610b132",
                "reference": "e749410375ff6fb7a040a68878c656c2e610b132",
                "shasum": ""
            },
            "require": {
                "composer-plugin-api": "^1.0",
                "php": "^5.3|^7",
                "squizlabs/php_codesniffer": "^2|^3"
            },
            "require-dev": {
                "composer/composer": "*",
                "phpcompatibility/php-compatibility": "^9.0",
                "sensiolabs/security-checker": "^4.1.0"
            },
            "type": "composer-plugin",
            "extra": {
                "class": "Dealerdirect\\Composer\\Plugin\\Installers\\PHPCodeSniffer\\Plugin"
            },
            "autoload": {
                "psr-4": {
                    "Dealerdirect\\Composer\\Plugin\\Installers\\PHPCodeSniffer\\": "src/"
                }
            },
            "notification-url": "https://packagist.org/downloads/",
            "license": [
                "MIT"
            ],
            "authors": [
                {
                    "name": "Franck Nijhof",
                    "email": "franck.nijhof@dealerdirect.com",
                    "homepage": "http://www.frenck.nl",
                    "role": "Developer / IT Manager"
                }
            ],
            "description": "PHP_CodeSniffer Standards Composer Installer Plugin",
            "homepage": "http://www.dealerdirect.com",
            "keywords": [
                "PHPCodeSniffer",
                "PHP_CodeSniffer",
                "code quality",
                "codesniffer",
                "composer",
                "installer",
                "phpcs",
                "plugin",
                "qa",
                "quality",
                "standard",
                "standards",
                "style guide",
                "stylecheck",
                "tests"
            ],
            "time": "2018-10-26T13:21:45+00:00"
        },
        {
            "name": "doctrine/instantiator",
            "version": "1.3.0",
            "source": {
                "type": "git",
                "url": "https://github.com/doctrine/instantiator.git",
                "reference": "ae466f726242e637cebdd526a7d991b9433bacf1"
            },
            "dist": {
                "type": "zip",
                "url": "https://api.github.com/repos/doctrine/instantiator/zipball/ae466f726242e637cebdd526a7d991b9433bacf1",
                "reference": "ae466f726242e637cebdd526a7d991b9433bacf1",
                "shasum": ""
            },
            "require": {
                "php": "^7.1"
            },
            "require-dev": {
                "doctrine/coding-standard": "^6.0",
                "ext-pdo": "*",
                "ext-phar": "*",
                "phpbench/phpbench": "^0.13",
                "phpstan/phpstan-phpunit": "^0.11",
                "phpstan/phpstan-shim": "^0.11",
                "phpunit/phpunit": "^7.0"
            },
            "type": "library",
            "extra": {
                "branch-alias": {
                    "dev-master": "1.2.x-dev"
                }
            },
            "autoload": {
                "psr-4": {
                    "Doctrine\\Instantiator\\": "src/Doctrine/Instantiator/"
                }
            },
            "notification-url": "https://packagist.org/downloads/",
            "license": [
                "MIT"
            ],
            "authors": [
                {
                    "name": "Marco Pivetta",
                    "email": "ocramius@gmail.com",
                    "homepage": "http://ocramius.github.com/"
                }
            ],
            "description": "A small, lightweight utility to instantiate objects in PHP without invoking their constructors",
            "homepage": "https://www.doctrine-project.org/projects/instantiator.html",
            "keywords": [
                "constructor",
                "instantiate"
            ],
            "time": "2019-10-21T16:45:58+00:00"
        },
        {
            "name": "hamcrest/hamcrest-php",
            "version": "v2.0.0",
            "source": {
                "type": "git",
                "url": "https://github.com/hamcrest/hamcrest-php.git",
                "reference": "776503d3a8e85d4f9a1148614f95b7a608b046ad"
            },
            "dist": {
                "type": "zip",
                "url": "https://api.github.com/repos/hamcrest/hamcrest-php/zipball/776503d3a8e85d4f9a1148614f95b7a608b046ad",
                "reference": "776503d3a8e85d4f9a1148614f95b7a608b046ad",
                "shasum": ""
            },
            "require": {
                "php": "^5.3|^7.0"
            },
            "replace": {
                "cordoval/hamcrest-php": "*",
                "davedevelopment/hamcrest-php": "*",
                "kodova/hamcrest-php": "*"
            },
            "require-dev": {
                "phpunit/php-file-iterator": "1.3.3",
                "phpunit/phpunit": "~4.0",
                "satooshi/php-coveralls": "^1.0"
            },
            "type": "library",
            "extra": {
                "branch-alias": {
                    "dev-master": "2.0-dev"
                }
            },
            "autoload": {
                "classmap": [
                    "hamcrest"
                ]
            },
            "notification-url": "https://packagist.org/downloads/",
            "license": [
                "BSD"
            ],
            "description": "This is the PHP port of Hamcrest Matchers",
            "keywords": [
                "test"
            ],
            "time": "2016-01-20T08:20:44+00:00"
        },
        {
            "name": "maxmind-db/reader",
            "version": "v1.6.0",
            "source": {
                "type": "git",
                "url": "https://github.com/maxmind/MaxMind-DB-Reader-php.git",
                "reference": "febd4920bf17c1da84cef58e56a8227dfb37fbe4"
            },
            "dist": {
                "type": "zip",
                "url": "https://api.github.com/repos/maxmind/MaxMind-DB-Reader-php/zipball/febd4920bf17c1da84cef58e56a8227dfb37fbe4",
                "reference": "febd4920bf17c1da84cef58e56a8227dfb37fbe4",
                "shasum": ""
            },
            "require": {
                "php": ">=5.6"
            },
            "conflict": {
                "ext-maxminddb": "<1.6.0,>=2.0.0"
            },
            "require-dev": {
                "friendsofphp/php-cs-fixer": "2.*",
                "php-coveralls/php-coveralls": "^2.1",
                "phpunit/phpcov": "^3.0",
                "phpunit/phpunit": "5.*",
                "squizlabs/php_codesniffer": "3.*"
            },
            "suggest": {
                "ext-bcmath": "bcmath or gmp is required for decoding larger integers with the pure PHP decoder",
                "ext-gmp": "bcmath or gmp is required for decoding larger integers with the pure PHP decoder",
                "ext-maxminddb": "A C-based database decoder that provides significantly faster lookups"
            },
            "type": "library",
            "autoload": {
                "psr-4": {
                    "MaxMind\\Db\\": "src/MaxMind/Db"
                }
            },
            "notification-url": "https://packagist.org/downloads/",
            "license": [
                "Apache-2.0"
            ],
            "authors": [
                {
                    "name": "Gregory J. Oschwald",
                    "email": "goschwald@maxmind.com",
                    "homepage": "https://www.maxmind.com/"
                }
            ],
            "description": "MaxMind DB Reader API",
            "homepage": "https://github.com/maxmind/MaxMind-DB-Reader-php",
            "keywords": [
                "database",
                "geoip",
                "geoip2",
                "geolocation",
                "maxmind"
            ],
            "time": "2019-12-19T22:59:03+00:00"
        },
        {
            "name": "mikey179/vfsstream",
            "version": "v1.6.8",
            "source": {
                "type": "git",
                "url": "https://github.com/bovigo/vfsStream.git",
                "reference": "231c73783ebb7dd9ec77916c10037eff5a2b6efe"
            },
            "dist": {
                "type": "zip",
                "url": "https://api.github.com/repos/bovigo/vfsStream/zipball/231c73783ebb7dd9ec77916c10037eff5a2b6efe",
                "reference": "231c73783ebb7dd9ec77916c10037eff5a2b6efe",
                "shasum": ""
            },
            "require": {
                "php": ">=5.3.0"
            },
            "require-dev": {
                "phpunit/phpunit": "^4.5|^5.0"
            },
            "type": "library",
            "extra": {
                "branch-alias": {
                    "dev-master": "1.6.x-dev"
                }
            },
            "autoload": {
                "psr-0": {
                    "org\\bovigo\\vfs\\": "src/main/php"
                }
            },
            "notification-url": "https://packagist.org/downloads/",
            "license": [
                "BSD-3-Clause"
            ],
            "authors": [
                {
                    "name": "Frank Kleine",
                    "homepage": "http://frankkleine.de/",
                    "role": "Developer"
                }
            ],
            "description": "Virtual file system to mock the real file system in unit tests.",
            "homepage": "http://vfs.bovigo.org/",
            "time": "2019-10-30T15:31:00+00:00"
        },
        {
            "name": "mockery/mockery",
            "version": "1.3.1",
            "source": {
                "type": "git",
                "url": "https://github.com/mockery/mockery.git",
                "reference": "f69bbde7d7a75d6b2862d9ca8fab1cd28014b4be"
            },
            "dist": {
                "type": "zip",
                "url": "https://api.github.com/repos/mockery/mockery/zipball/f69bbde7d7a75d6b2862d9ca8fab1cd28014b4be",
                "reference": "f69bbde7d7a75d6b2862d9ca8fab1cd28014b4be",
                "shasum": ""
            },
            "require": {
                "hamcrest/hamcrest-php": "~2.0",
                "lib-pcre": ">=7.0",
                "php": ">=5.6.0"
            },
            "require-dev": {
                "phpunit/phpunit": "~5.7.10|~6.5|~7.0|~8.0"
            },
            "type": "library",
            "extra": {
                "branch-alias": {
                    "dev-master": "1.3.x-dev"
                }
            },
            "autoload": {
                "psr-0": {
                    "Mockery": "library/"
                }
            },
            "notification-url": "https://packagist.org/downloads/",
            "license": [
                "BSD-3-Clause"
            ],
            "authors": [
                {
                    "name": "Pádraic Brady",
                    "email": "padraic.brady@gmail.com",
                    "homepage": "http://blog.astrumfutura.com"
                },
                {
                    "name": "Dave Marshall",
                    "email": "dave.marshall@atstsolutions.co.uk",
                    "homepage": "http://davedevelopment.co.uk"
                }
            ],
            "description": "Mockery is a simple yet flexible PHP mock object framework",
            "homepage": "https://github.com/mockery/mockery",
            "keywords": [
                "BDD",
                "TDD",
                "library",
                "mock",
                "mock objects",
                "mockery",
                "stub",
                "test",
                "test double",
                "testing"
            ],
            "time": "2019-12-26T09:49:15+00:00"
        },
        {
            "name": "myclabs/deep-copy",
<<<<<<< HEAD
            "version": "1.9.4",
            "source": {
                "type": "git",
                "url": "https://github.com/myclabs/DeepCopy.git",
                "reference": "579bb7356d91f9456ccd505f24ca8b667966a0a7"
            },
            "dist": {
                "type": "zip",
                "url": "https://api.github.com/repos/myclabs/DeepCopy/zipball/579bb7356d91f9456ccd505f24ca8b667966a0a7",
                "reference": "579bb7356d91f9456ccd505f24ca8b667966a0a7",
=======
            "version": "1.9.5",
            "source": {
                "type": "git",
                "url": "https://github.com/myclabs/DeepCopy.git",
                "reference": "b2c28789e80a97badd14145fda39b545d83ca3ef"
            },
            "dist": {
                "type": "zip",
                "url": "https://api.github.com/repos/myclabs/DeepCopy/zipball/b2c28789e80a97badd14145fda39b545d83ca3ef",
                "reference": "b2c28789e80a97badd14145fda39b545d83ca3ef",
>>>>>>> 8cf329ca
                "shasum": ""
            },
            "require": {
                "php": "^7.1"
            },
            "replace": {
                "myclabs/deep-copy": "self.version"
            },
            "require-dev": {
                "doctrine/collections": "^1.0",
                "doctrine/common": "^2.6",
                "phpunit/phpunit": "^7.1"
            },
            "type": "library",
            "autoload": {
                "psr-4": {
                    "DeepCopy\\": "src/DeepCopy/"
                },
                "files": [
                    "src/DeepCopy/deep_copy.php"
                ]
            },
            "notification-url": "https://packagist.org/downloads/",
            "license": [
                "MIT"
            ],
            "description": "Create deep copies (clones) of your objects",
            "keywords": [
                "clone",
                "copy",
                "duplicate",
                "object",
                "object graph"
            ],
<<<<<<< HEAD
            "time": "2019-12-15T19:12:40+00:00"
=======
            "time": "2020-01-17T21:11:47+00:00"
>>>>>>> 8cf329ca
        },
        {
            "name": "phar-io/manifest",
            "version": "1.0.3",
            "source": {
                "type": "git",
                "url": "https://github.com/phar-io/manifest.git",
                "reference": "7761fcacf03b4d4f16e7ccb606d4879ca431fcf4"
            },
            "dist": {
                "type": "zip",
                "url": "https://api.github.com/repos/phar-io/manifest/zipball/7761fcacf03b4d4f16e7ccb606d4879ca431fcf4",
                "reference": "7761fcacf03b4d4f16e7ccb606d4879ca431fcf4",
                "shasum": ""
            },
            "require": {
                "ext-dom": "*",
                "ext-phar": "*",
                "phar-io/version": "^2.0",
                "php": "^5.6 || ^7.0"
            },
            "type": "library",
            "extra": {
                "branch-alias": {
                    "dev-master": "1.0.x-dev"
                }
            },
            "autoload": {
                "classmap": [
                    "src/"
                ]
            },
            "notification-url": "https://packagist.org/downloads/",
            "license": [
                "BSD-3-Clause"
            ],
            "authors": [
                {
                    "name": "Arne Blankerts",
                    "email": "arne@blankerts.de",
                    "role": "Developer"
                },
                {
                    "name": "Sebastian Heuer",
                    "email": "sebastian@phpeople.de",
                    "role": "Developer"
                },
                {
                    "name": "Sebastian Bergmann",
                    "email": "sebastian@phpunit.de",
                    "role": "Developer"
                }
            ],
            "description": "Component for reading phar.io manifest information from a PHP Archive (PHAR)",
            "time": "2018-07-08T19:23:20+00:00"
        },
        {
            "name": "phar-io/version",
            "version": "2.0.1",
            "source": {
                "type": "git",
                "url": "https://github.com/phar-io/version.git",
                "reference": "45a2ec53a73c70ce41d55cedef9063630abaf1b6"
            },
            "dist": {
                "type": "zip",
                "url": "https://api.github.com/repos/phar-io/version/zipball/45a2ec53a73c70ce41d55cedef9063630abaf1b6",
                "reference": "45a2ec53a73c70ce41d55cedef9063630abaf1b6",
                "shasum": ""
            },
            "require": {
                "php": "^5.6 || ^7.0"
            },
            "type": "library",
            "autoload": {
                "classmap": [
                    "src/"
                ]
            },
            "notification-url": "https://packagist.org/downloads/",
            "license": [
                "BSD-3-Clause"
            ],
            "authors": [
                {
                    "name": "Arne Blankerts",
                    "email": "arne@blankerts.de",
                    "role": "Developer"
                },
                {
                    "name": "Sebastian Heuer",
                    "email": "sebastian@phpeople.de",
                    "role": "Developer"
                },
                {
                    "name": "Sebastian Bergmann",
                    "email": "sebastian@phpunit.de",
                    "role": "Developer"
                }
            ],
            "description": "Library for handling version information and constraints",
            "time": "2018-07-08T19:19:57+00:00"
        },
        {
            "name": "php-stubs/wordpress-stubs",
            "version": "v5.3.2",
            "source": {
                "type": "git",
                "url": "https://github.com/php-stubs/wordpress-stubs.git",
                "reference": "b05e2ea95ae2ae8bc9e9fdfaaad43475bcf3e16b"
            },
            "dist": {
                "type": "zip",
                "url": "https://api.github.com/repos/php-stubs/wordpress-stubs/zipball/b05e2ea95ae2ae8bc9e9fdfaaad43475bcf3e16b",
                "reference": "b05e2ea95ae2ae8bc9e9fdfaaad43475bcf3e16b",
                "shasum": ""
            },
            "replace": {
                "giacocorsiglia/wordpress-stubs": "*"
            },
            "require-dev": {
                "giacocorsiglia/stubs-generator": "^0.5.0",
                "php": "~7.1"
            },
            "suggest": {
                "paragonie/sodium_compat": "Pure PHP implementation of libsodium",
                "symfony/polyfill-php73": "Symfony polyfill backporting some PHP 7.3+ features to lower PHP versions",
                "szepeviktor/phpstan-wordpress": "WordPress extensions for PHPStan"
            },
            "type": "library",
            "notification-url": "https://packagist.org/downloads/",
            "license": [
                "MIT"
            ],
            "description": "WordPress function and class declaration stubs for static analysis.",
            "homepage": "https://github.com/php-stubs/wordpress-stubs",
            "keywords": [
                "PHPStan",
                "static analysis",
                "wordpress"
            ],
            "time": "2019-12-19T00:20:48+00:00"
        },
        {
            "name": "phpcompatibility/php-compatibility",
            "version": "9.3.5",
            "source": {
                "type": "git",
                "url": "https://github.com/PHPCompatibility/PHPCompatibility.git",
                "reference": "9fb324479acf6f39452e0655d2429cc0d3914243"
            },
            "dist": {
                "type": "zip",
                "url": "https://api.github.com/repos/PHPCompatibility/PHPCompatibility/zipball/9fb324479acf6f39452e0655d2429cc0d3914243",
                "reference": "9fb324479acf6f39452e0655d2429cc0d3914243",
                "shasum": ""
            },
            "require": {
                "php": ">=5.3",
                "squizlabs/php_codesniffer": "^2.3 || ^3.0.2"
            },
            "conflict": {
                "squizlabs/php_codesniffer": "2.6.2"
            },
            "require-dev": {
                "phpunit/phpunit": "~4.5 || ^5.0 || ^6.0 || ^7.0"
            },
            "suggest": {
                "dealerdirect/phpcodesniffer-composer-installer": "^0.5 || This Composer plugin will sort out the PHPCS 'installed_paths' automatically.",
                "roave/security-advisories": "dev-master || Helps prevent installing dependencies with known security issues."
            },
            "type": "phpcodesniffer-standard",
            "notification-url": "https://packagist.org/downloads/",
            "license": [
                "LGPL-3.0-or-later"
            ],
            "authors": [
                {
                    "name": "Wim Godden",
                    "homepage": "https://github.com/wimg",
                    "role": "lead"
                },
                {
                    "name": "Juliette Reinders Folmer",
                    "homepage": "https://github.com/jrfnl",
                    "role": "lead"
                },
                {
                    "name": "Contributors",
                    "homepage": "https://github.com/PHPCompatibility/PHPCompatibility/graphs/contributors"
                }
            ],
            "description": "A set of sniffs for PHP_CodeSniffer that checks for PHP cross-version compatibility.",
            "homepage": "http://techblog.wimgodden.be/tag/codesniffer/",
            "keywords": [
                "compatibility",
                "phpcs",
                "standards"
            ],
            "time": "2019-12-27T09:44:58+00:00"
        },
        {
            "name": "phpcompatibility/phpcompatibility-paragonie",
            "version": "1.3.0",
            "source": {
                "type": "git",
                "url": "https://github.com/PHPCompatibility/PHPCompatibilityParagonie.git",
                "reference": "b862bc32f7e860d0b164b199bd995e690b4b191c"
            },
            "dist": {
                "type": "zip",
                "url": "https://api.github.com/repos/PHPCompatibility/PHPCompatibilityParagonie/zipball/b862bc32f7e860d0b164b199bd995e690b4b191c",
                "reference": "b862bc32f7e860d0b164b199bd995e690b4b191c",
                "shasum": ""
            },
            "require": {
                "phpcompatibility/php-compatibility": "^9.0"
            },
            "require-dev": {
                "dealerdirect/phpcodesniffer-composer-installer": "^0.5",
                "paragonie/random_compat": "dev-master",
                "paragonie/sodium_compat": "dev-master"
            },
            "suggest": {
                "dealerdirect/phpcodesniffer-composer-installer": "^0.5 || This Composer plugin will sort out the PHP_CodeSniffer 'installed_paths' automatically.",
                "roave/security-advisories": "dev-master || Helps prevent installing dependencies with known security issues."
            },
            "type": "phpcodesniffer-standard",
            "notification-url": "https://packagist.org/downloads/",
            "license": [
                "LGPL-3.0-or-later"
            ],
            "authors": [
                {
                    "name": "Wim Godden",
                    "role": "lead"
                },
                {
                    "name": "Juliette Reinders Folmer",
                    "role": "lead"
                }
            ],
            "description": "A set of rulesets for PHP_CodeSniffer to check for PHP cross-version compatibility issues in projects, while accounting for polyfills provided by the Paragonie polyfill libraries.",
            "homepage": "http://phpcompatibility.com/",
            "keywords": [
                "compatibility",
                "paragonie",
                "phpcs",
                "polyfill",
                "standards"
            ],
            "time": "2019-11-04T15:17:54+00:00"
        },
        {
            "name": "phpcompatibility/phpcompatibility-wp",
            "version": "2.1.0",
            "source": {
                "type": "git",
                "url": "https://github.com/PHPCompatibility/PHPCompatibilityWP.git",
                "reference": "41bef18ba688af638b7310666db28e1ea9158b2f"
            },
            "dist": {
                "type": "zip",
                "url": "https://api.github.com/repos/PHPCompatibility/PHPCompatibilityWP/zipball/41bef18ba688af638b7310666db28e1ea9158b2f",
                "reference": "41bef18ba688af638b7310666db28e1ea9158b2f",
                "shasum": ""
            },
            "require": {
                "phpcompatibility/php-compatibility": "^9.0",
                "phpcompatibility/phpcompatibility-paragonie": "^1.0"
            },
            "require-dev": {
                "dealerdirect/phpcodesniffer-composer-installer": "^0.5"
            },
            "suggest": {
                "dealerdirect/phpcodesniffer-composer-installer": "^0.5 || This Composer plugin will sort out the PHP_CodeSniffer 'installed_paths' automatically.",
                "roave/security-advisories": "dev-master || Helps prevent installing dependencies with known security issues."
            },
            "type": "phpcodesniffer-standard",
            "notification-url": "https://packagist.org/downloads/",
            "license": [
                "LGPL-3.0-or-later"
            ],
            "authors": [
                {
                    "name": "Wim Godden",
                    "role": "lead"
                },
                {
                    "name": "Juliette Reinders Folmer",
                    "role": "lead"
                }
            ],
            "description": "A ruleset for PHP_CodeSniffer to check for PHP cross-version compatibility issues in projects, while accounting for polyfills provided by WordPress.",
            "homepage": "http://phpcompatibility.com/",
            "keywords": [
                "compatibility",
                "phpcs",
                "standards",
                "wordpress"
            ],
            "time": "2019-08-28T14:22:28+00:00"
        },
        {
            "name": "phpdocumentor/reflection-common",
            "version": "2.0.0",
            "source": {
                "type": "git",
                "url": "https://github.com/phpDocumentor/ReflectionCommon.git",
                "reference": "63a995caa1ca9e5590304cd845c15ad6d482a62a"
            },
            "dist": {
                "type": "zip",
                "url": "https://api.github.com/repos/phpDocumentor/ReflectionCommon/zipball/63a995caa1ca9e5590304cd845c15ad6d482a62a",
                "reference": "63a995caa1ca9e5590304cd845c15ad6d482a62a",
                "shasum": ""
            },
            "require": {
                "php": ">=7.1"
            },
            "require-dev": {
                "phpunit/phpunit": "~6"
            },
            "type": "library",
            "extra": {
                "branch-alias": {
                    "dev-master": "2.x-dev"
                }
            },
            "autoload": {
                "psr-4": {
                    "phpDocumentor\\Reflection\\": "src/"
                }
            },
            "notification-url": "https://packagist.org/downloads/",
            "license": [
                "MIT"
            ],
            "authors": [
                {
                    "name": "Jaap van Otterdijk",
                    "email": "opensource@ijaap.nl"
                }
            ],
            "description": "Common reflection classes used by phpdocumentor to reflect the code structure",
            "homepage": "http://www.phpdoc.org",
            "keywords": [
                "FQSEN",
                "phpDocumentor",
                "phpdoc",
                "reflection",
                "static analysis"
            ],
            "time": "2018-08-07T13:53:10+00:00"
        },
        {
            "name": "phpdocumentor/reflection-docblock",
<<<<<<< HEAD
            "version": "4.3.4",
            "source": {
                "type": "git",
                "url": "https://github.com/phpDocumentor/ReflectionDocBlock.git",
                "reference": "da3fd972d6bafd628114f7e7e036f45944b62e9c"
            },
            "dist": {
                "type": "zip",
                "url": "https://api.github.com/repos/phpDocumentor/ReflectionDocBlock/zipball/da3fd972d6bafd628114f7e7e036f45944b62e9c",
                "reference": "da3fd972d6bafd628114f7e7e036f45944b62e9c",
=======
            "version": "5.0.0",
            "source": {
                "type": "git",
                "url": "https://github.com/phpDocumentor/ReflectionDocBlock.git",
                "reference": "a48807183a4b819072f26e347bbd0b5199a9d15f"
            },
            "dist": {
                "type": "zip",
                "url": "https://api.github.com/repos/phpDocumentor/ReflectionDocBlock/zipball/a48807183a4b819072f26e347bbd0b5199a9d15f",
                "reference": "a48807183a4b819072f26e347bbd0b5199a9d15f",
>>>>>>> 8cf329ca
                "shasum": ""
            },
            "require": {
                "ext-filter": "^7.1",
                "php": "^7.2",
                "phpdocumentor/reflection-common": "^2.0",
                "phpdocumentor/type-resolver": "^1.0",
                "webmozart/assert": "^1"
            },
            "require-dev": {
<<<<<<< HEAD
                "doctrine/instantiator": "^1.0.5",
                "mockery/mockery": "^1.0",
                "phpdocumentor/type-resolver": "0.4.*",
                "phpunit/phpunit": "^6.4"
=======
                "doctrine/instantiator": "^1",
                "mockery/mockery": "^1"
>>>>>>> 8cf329ca
            },
            "type": "library",
            "extra": {
                "branch-alias": {
                    "dev-master": "5.x-dev"
                }
            },
            "autoload": {
                "psr-4": {
                    "phpDocumentor\\Reflection\\": "src"
                }
            },
            "notification-url": "https://packagist.org/downloads/",
            "license": [
                "MIT"
            ],
            "authors": [
                {
                    "name": "Mike van Riel",
                    "email": "me@mikevanriel.com"
                },
                {
                    "name": "Jaap van Otterdijk",
                    "email": "account@ijaap.nl"
                }
            ],
            "description": "With this component, a library can provide support for annotations via DocBlocks or otherwise retrieve information that is embedded in a DocBlock.",
<<<<<<< HEAD
            "time": "2019-12-28T18:55:12+00:00"
=======
            "time": "2020-02-09T09:16:15+00:00"
>>>>>>> 8cf329ca
        },
        {
            "name": "phpdocumentor/type-resolver",
            "version": "1.0.1",
            "source": {
                "type": "git",
                "url": "https://github.com/phpDocumentor/TypeResolver.git",
                "reference": "2e32a6d48972b2c1976ed5d8967145b6cec4a4a9"
            },
            "dist": {
                "type": "zip",
                "url": "https://api.github.com/repos/phpDocumentor/TypeResolver/zipball/2e32a6d48972b2c1976ed5d8967145b6cec4a4a9",
                "reference": "2e32a6d48972b2c1976ed5d8967145b6cec4a4a9",
                "shasum": ""
            },
            "require": {
                "php": "^7.1",
                "phpdocumentor/reflection-common": "^2.0"
            },
            "require-dev": {
                "ext-tokenizer": "^7.1",
                "mockery/mockery": "~1",
                "phpunit/phpunit": "^7.0"
            },
            "type": "library",
            "extra": {
                "branch-alias": {
                    "dev-master": "1.x-dev"
                }
            },
            "autoload": {
                "psr-4": {
                    "phpDocumentor\\Reflection\\": "src"
                }
            },
            "notification-url": "https://packagist.org/downloads/",
            "license": [
                "MIT"
            ],
            "authors": [
                {
                    "name": "Mike van Riel",
                    "email": "me@mikevanriel.com"
                }
            ],
            "description": "A PSR-5 based resolver of Class names, Types and Structural Element Names",
            "time": "2019-08-22T18:11:29+00:00"
        },
        {
            "name": "phpspec/prophecy",
<<<<<<< HEAD
            "version": "1.10.1",
            "source": {
                "type": "git",
                "url": "https://github.com/phpspec/prophecy.git",
                "reference": "cbe1df668b3fe136bcc909126a0f529a78d4cbbc"
            },
            "dist": {
                "type": "zip",
                "url": "https://api.github.com/repos/phpspec/prophecy/zipball/cbe1df668b3fe136bcc909126a0f529a78d4cbbc",
                "reference": "cbe1df668b3fe136bcc909126a0f529a78d4cbbc",
=======
            "version": "v1.10.2",
            "source": {
                "type": "git",
                "url": "https://github.com/phpspec/prophecy.git",
                "reference": "b4400efc9d206e83138e2bb97ed7f5b14b831cd9"
            },
            "dist": {
                "type": "zip",
                "url": "https://api.github.com/repos/phpspec/prophecy/zipball/b4400efc9d206e83138e2bb97ed7f5b14b831cd9",
                "reference": "b4400efc9d206e83138e2bb97ed7f5b14b831cd9",
>>>>>>> 8cf329ca
                "shasum": ""
            },
            "require": {
                "doctrine/instantiator": "^1.0.2",
                "php": "^5.3|^7.0",
                "phpdocumentor/reflection-docblock": "^2.0|^3.0.2|^4.0|^5.0",
<<<<<<< HEAD
                "sebastian/comparator": "^1.2.3|^2.0|^3.0",
                "sebastian/recursion-context": "^1.0|^2.0|^3.0"
=======
                "sebastian/comparator": "^1.2.3|^2.0|^3.0|^4.0",
                "sebastian/recursion-context": "^1.0|^2.0|^3.0|^4.0"
>>>>>>> 8cf329ca
            },
            "require-dev": {
                "phpspec/phpspec": "^2.5 || ^3.2",
                "phpunit/phpunit": "^4.8.35 || ^5.7 || ^6.5 || ^7.1"
            },
            "type": "library",
            "extra": {
                "branch-alias": {
                    "dev-master": "1.10.x-dev"
                }
            },
            "autoload": {
                "psr-4": {
                    "Prophecy\\": "src/Prophecy"
                }
            },
            "notification-url": "https://packagist.org/downloads/",
            "license": [
                "MIT"
            ],
            "authors": [
                {
                    "name": "Konstantin Kudryashov",
                    "email": "ever.zet@gmail.com",
                    "homepage": "http://everzet.com"
                },
                {
                    "name": "Marcello Duarte",
                    "email": "marcello.duarte@gmail.com"
                }
            ],
            "description": "Highly opinionated mocking framework for PHP 5.3+",
            "homepage": "https://github.com/phpspec/prophecy",
            "keywords": [
                "Double",
                "Dummy",
                "fake",
                "mock",
                "spy",
                "stub"
            ],
<<<<<<< HEAD
            "time": "2019-12-22T21:05:45+00:00"
=======
            "time": "2020-01-20T15:57:02+00:00"
        },
        {
            "name": "phpstan/phpstan",
            "version": "0.12.11",
            "source": {
                "type": "git",
                "url": "https://github.com/phpstan/phpstan.git",
                "reference": "ca5f2b7cf81c6d8fba74f9576970399c5817e03b"
            },
            "dist": {
                "type": "zip",
                "url": "https://api.github.com/repos/phpstan/phpstan/zipball/ca5f2b7cf81c6d8fba74f9576970399c5817e03b",
                "reference": "ca5f2b7cf81c6d8fba74f9576970399c5817e03b",
                "shasum": ""
            },
            "require": {
                "php": "^7.1"
            },
            "bin": [
                "phpstan",
                "phpstan.phar"
            ],
            "type": "library",
            "extra": {
                "branch-alias": {
                    "dev-master": "0.12-dev"
                }
            },
            "autoload": {
                "files": [
                    "bootstrap.php"
                ]
            },
            "notification-url": "https://packagist.org/downloads/",
            "license": [
                "MIT"
            ],
            "description": "PHPStan - PHP Static Analysis Tool",
            "time": "2020-02-16T14:00:29+00:00"
>>>>>>> 8cf329ca
        },
        {
            "name": "phpunit/php-code-coverage",
            "version": "6.1.4",
            "source": {
                "type": "git",
                "url": "https://github.com/sebastianbergmann/php-code-coverage.git",
                "reference": "807e6013b00af69b6c5d9ceb4282d0393dbb9d8d"
            },
            "dist": {
                "type": "zip",
                "url": "https://api.github.com/repos/sebastianbergmann/php-code-coverage/zipball/807e6013b00af69b6c5d9ceb4282d0393dbb9d8d",
                "reference": "807e6013b00af69b6c5d9ceb4282d0393dbb9d8d",
                "shasum": ""
            },
            "require": {
                "ext-dom": "*",
                "ext-xmlwriter": "*",
                "php": "^7.1",
                "phpunit/php-file-iterator": "^2.0",
                "phpunit/php-text-template": "^1.2.1",
                "phpunit/php-token-stream": "^3.0",
                "sebastian/code-unit-reverse-lookup": "^1.0.1",
                "sebastian/environment": "^3.1 || ^4.0",
                "sebastian/version": "^2.0.1",
                "theseer/tokenizer": "^1.1"
            },
            "require-dev": {
                "phpunit/phpunit": "^7.0"
            },
            "suggest": {
                "ext-xdebug": "^2.6.0"
            },
            "type": "library",
            "extra": {
                "branch-alias": {
                    "dev-master": "6.1-dev"
                }
            },
            "autoload": {
                "classmap": [
                    "src/"
                ]
            },
            "notification-url": "https://packagist.org/downloads/",
            "license": [
                "BSD-3-Clause"
            ],
            "authors": [
                {
                    "name": "Sebastian Bergmann",
                    "email": "sebastian@phpunit.de",
                    "role": "lead"
                }
            ],
            "description": "Library that provides collection, processing, and rendering functionality for PHP code coverage information.",
            "homepage": "https://github.com/sebastianbergmann/php-code-coverage",
            "keywords": [
                "coverage",
                "testing",
                "xunit"
            ],
            "time": "2018-10-31T16:06:48+00:00"
        },
        {
            "name": "phpunit/php-file-iterator",
            "version": "2.0.2",
            "source": {
                "type": "git",
                "url": "https://github.com/sebastianbergmann/php-file-iterator.git",
                "reference": "050bedf145a257b1ff02746c31894800e5122946"
            },
            "dist": {
                "type": "zip",
                "url": "https://api.github.com/repos/sebastianbergmann/php-file-iterator/zipball/050bedf145a257b1ff02746c31894800e5122946",
                "reference": "050bedf145a257b1ff02746c31894800e5122946",
                "shasum": ""
            },
            "require": {
                "php": "^7.1"
            },
            "require-dev": {
                "phpunit/phpunit": "^7.1"
            },
            "type": "library",
            "extra": {
                "branch-alias": {
                    "dev-master": "2.0.x-dev"
                }
            },
            "autoload": {
                "classmap": [
                    "src/"
                ]
            },
            "notification-url": "https://packagist.org/downloads/",
            "license": [
                "BSD-3-Clause"
            ],
            "authors": [
                {
                    "name": "Sebastian Bergmann",
                    "email": "sebastian@phpunit.de",
                    "role": "lead"
                }
            ],
            "description": "FilterIterator implementation that filters files based on a list of suffixes.",
            "homepage": "https://github.com/sebastianbergmann/php-file-iterator/",
            "keywords": [
                "filesystem",
                "iterator"
            ],
            "time": "2018-09-13T20:33:42+00:00"
        },
        {
            "name": "phpunit/php-text-template",
            "version": "1.2.1",
            "source": {
                "type": "git",
                "url": "https://github.com/sebastianbergmann/php-text-template.git",
                "reference": "31f8b717e51d9a2afca6c9f046f5d69fc27c8686"
            },
            "dist": {
                "type": "zip",
                "url": "https://api.github.com/repos/sebastianbergmann/php-text-template/zipball/31f8b717e51d9a2afca6c9f046f5d69fc27c8686",
                "reference": "31f8b717e51d9a2afca6c9f046f5d69fc27c8686",
                "shasum": ""
            },
            "require": {
                "php": ">=5.3.3"
            },
            "type": "library",
            "autoload": {
                "classmap": [
                    "src/"
                ]
            },
            "notification-url": "https://packagist.org/downloads/",
            "license": [
                "BSD-3-Clause"
            ],
            "authors": [
                {
                    "name": "Sebastian Bergmann",
                    "email": "sebastian@phpunit.de",
                    "role": "lead"
                }
            ],
            "description": "Simple template engine.",
            "homepage": "https://github.com/sebastianbergmann/php-text-template/",
            "keywords": [
                "template"
            ],
            "time": "2015-06-21T13:50:34+00:00"
        },
        {
            "name": "phpunit/php-timer",
            "version": "2.1.2",
            "source": {
                "type": "git",
                "url": "https://github.com/sebastianbergmann/php-timer.git",
                "reference": "1038454804406b0b5f5f520358e78c1c2f71501e"
            },
            "dist": {
                "type": "zip",
                "url": "https://api.github.com/repos/sebastianbergmann/php-timer/zipball/1038454804406b0b5f5f520358e78c1c2f71501e",
                "reference": "1038454804406b0b5f5f520358e78c1c2f71501e",
                "shasum": ""
            },
            "require": {
                "php": "^7.1"
            },
            "require-dev": {
                "phpunit/phpunit": "^7.0"
            },
            "type": "library",
            "extra": {
                "branch-alias": {
                    "dev-master": "2.1-dev"
                }
            },
            "autoload": {
                "classmap": [
                    "src/"
                ]
            },
            "notification-url": "https://packagist.org/downloads/",
            "license": [
                "BSD-3-Clause"
            ],
            "authors": [
                {
                    "name": "Sebastian Bergmann",
                    "email": "sebastian@phpunit.de",
                    "role": "lead"
                }
            ],
            "description": "Utility class for timing",
            "homepage": "https://github.com/sebastianbergmann/php-timer/",
            "keywords": [
                "timer"
            ],
            "time": "2019-06-07T04:22:29+00:00"
        },
        {
            "name": "phpunit/php-token-stream",
            "version": "3.1.1",
            "source": {
                "type": "git",
                "url": "https://github.com/sebastianbergmann/php-token-stream.git",
                "reference": "995192df77f63a59e47f025390d2d1fdf8f425ff"
            },
            "dist": {
                "type": "zip",
                "url": "https://api.github.com/repos/sebastianbergmann/php-token-stream/zipball/995192df77f63a59e47f025390d2d1fdf8f425ff",
                "reference": "995192df77f63a59e47f025390d2d1fdf8f425ff",
                "shasum": ""
            },
            "require": {
                "ext-tokenizer": "*",
                "php": "^7.1"
            },
            "require-dev": {
                "phpunit/phpunit": "^7.0"
            },
            "type": "library",
            "extra": {
                "branch-alias": {
                    "dev-master": "3.1-dev"
                }
            },
            "autoload": {
                "classmap": [
                    "src/"
                ]
            },
            "notification-url": "https://packagist.org/downloads/",
            "license": [
                "BSD-3-Clause"
            ],
            "authors": [
                {
                    "name": "Sebastian Bergmann",
                    "email": "sebastian@phpunit.de"
                }
            ],
            "description": "Wrapper around PHP's tokenizer extension.",
            "homepage": "https://github.com/sebastianbergmann/php-token-stream/",
            "keywords": [
                "tokenizer"
            ],
            "time": "2019-09-17T06:23:10+00:00"
        },
        {
            "name": "phpunit/phpunit",
            "version": "7.5.20",
            "source": {
                "type": "git",
                "url": "https://github.com/sebastianbergmann/phpunit.git",
                "reference": "9467db479d1b0487c99733bb1e7944d32deded2c"
            },
            "dist": {
                "type": "zip",
                "url": "https://api.github.com/repos/sebastianbergmann/phpunit/zipball/9467db479d1b0487c99733bb1e7944d32deded2c",
                "reference": "9467db479d1b0487c99733bb1e7944d32deded2c",
                "shasum": ""
            },
            "require": {
                "doctrine/instantiator": "^1.1",
                "ext-dom": "*",
                "ext-json": "*",
                "ext-libxml": "*",
                "ext-mbstring": "*",
                "ext-xml": "*",
                "myclabs/deep-copy": "^1.7",
                "phar-io/manifest": "^1.0.2",
                "phar-io/version": "^2.0",
                "php": "^7.1",
                "phpspec/prophecy": "^1.7",
                "phpunit/php-code-coverage": "^6.0.7",
                "phpunit/php-file-iterator": "^2.0.1",
                "phpunit/php-text-template": "^1.2.1",
                "phpunit/php-timer": "^2.1",
                "sebastian/comparator": "^3.0",
                "sebastian/diff": "^3.0",
                "sebastian/environment": "^4.0",
                "sebastian/exporter": "^3.1",
                "sebastian/global-state": "^2.0",
                "sebastian/object-enumerator": "^3.0.3",
                "sebastian/resource-operations": "^2.0",
                "sebastian/version": "^2.0.1"
            },
            "conflict": {
                "phpunit/phpunit-mock-objects": "*"
            },
            "require-dev": {
                "ext-pdo": "*"
            },
            "suggest": {
                "ext-soap": "*",
                "ext-xdebug": "*",
                "phpunit/php-invoker": "^2.0"
            },
            "bin": [
                "phpunit"
            ],
            "type": "library",
            "extra": {
                "branch-alias": {
                    "dev-master": "7.5-dev"
                }
            },
            "autoload": {
                "classmap": [
                    "src/"
                ]
            },
            "notification-url": "https://packagist.org/downloads/",
            "license": [
                "BSD-3-Clause"
            ],
            "authors": [
                {
                    "name": "Sebastian Bergmann",
                    "email": "sebastian@phpunit.de",
                    "role": "lead"
                }
            ],
            "description": "The PHP Unit Testing framework.",
            "homepage": "https://phpunit.de/",
            "keywords": [
                "phpunit",
                "testing",
                "xunit"
            ],
            "time": "2020-01-08T08:45:45+00:00"
<<<<<<< HEAD
=======
        },
        {
            "name": "roave/security-advisories",
            "version": "dev-master",
            "source": {
                "type": "git",
                "url": "https://github.com/Roave/SecurityAdvisories.git",
                "reference": "1df6b9d09d2b074fd3f0f10a7696d9f797d4772c"
            },
            "dist": {
                "type": "zip",
                "url": "https://api.github.com/repos/Roave/SecurityAdvisories/zipball/1df6b9d09d2b074fd3f0f10a7696d9f797d4772c",
                "reference": "1df6b9d09d2b074fd3f0f10a7696d9f797d4772c",
                "shasum": ""
            },
            "conflict": {
                "3f/pygmentize": "<1.2",
                "adodb/adodb-php": "<5.20.12",
                "alterphp/easyadmin-extension-bundle": ">=1.2,<1.2.11|>=1.3,<1.3.1",
                "amphp/artax": "<1.0.6|>=2,<2.0.6",
                "amphp/http": "<1.0.1",
                "api-platform/core": ">=2.2,<2.2.10|>=2.3,<2.3.6",
                "asymmetricrypt/asymmetricrypt": ">=0,<9.9.99",
                "aws/aws-sdk-php": ">=3,<3.2.1",
                "bagisto/bagisto": "<0.1.5",
                "bolt/bolt": "<3.6.10",
                "brightlocal/phpwhois": "<=4.2.5",
                "bugsnag/bugsnag-laravel": ">=2,<2.0.2",
                "cakephp/cakephp": ">=1.3,<1.3.18|>=2,<2.4.99|>=2.5,<2.5.99|>=2.6,<2.6.12|>=2.7,<2.7.6|>=3,<3.5.18|>=3.6,<3.6.15|>=3.7,<3.7.7",
                "cart2quote/module-quotation": ">=4.1.6,<=4.4.5|>=5,<5.4.4",
                "cartalyst/sentry": "<=2.1.6",
                "centreon/centreon": "<18.10.8|>=19,<19.4.5",
                "cesnet/simplesamlphp-module-proxystatistics": "<3.1",
                "codeigniter/framework": "<=3.0.6",
                "composer/composer": "<=1-alpha.11",
                "contao-components/mediaelement": ">=2.14.2,<2.21.1",
                "contao/core": ">=2,<3.5.39",
                "contao/core-bundle": ">=4,<4.4.46|>=4.5,<4.8.6",
                "contao/listing-bundle": ">=4,<4.4.8",
                "datadog/dd-trace": ">=0.30,<0.30.2",
                "david-garcia/phpwhois": "<=4.3.1",
                "doctrine/annotations": ">=1,<1.2.7",
                "doctrine/cache": ">=1,<1.3.2|>=1.4,<1.4.2",
                "doctrine/common": ">=2,<2.4.3|>=2.5,<2.5.1",
                "doctrine/dbal": ">=2,<2.0.8|>=2.1,<2.1.2",
                "doctrine/doctrine-bundle": "<1.5.2",
                "doctrine/doctrine-module": "<=0.7.1",
                "doctrine/mongodb-odm": ">=1,<1.0.2",
                "doctrine/mongodb-odm-bundle": ">=2,<3.0.1",
                "doctrine/orm": ">=2,<2.4.8|>=2.5,<2.5.1",
                "dolibarr/dolibarr": "<=10.0.6",
                "dompdf/dompdf": ">=0.6,<0.6.2",
                "drupal/core": ">=7,<7.69|>=8,<8.7.11|>=8.8,<8.8.1",
                "drupal/drupal": ">=7,<7.69|>=8,<8.7.11|>=8.8,<8.8.1",
                "endroid/qr-code-bundle": "<3.4.2",
                "enshrined/svg-sanitize": "<0.12",
                "erusev/parsedown": "<1.7.2",
                "ezsystems/ezfind-ls": ">=5.3,<5.3.6.1|>=5.4,<5.4.11.1|>=2017.12,<2017.12.0.1",
                "ezsystems/ezplatform": ">=1.7,<1.7.9.1|>=1.13,<1.13.5.1|>=2.5,<2.5.4",
                "ezsystems/ezplatform-admin-ui": ">=1.3,<1.3.5|>=1.4,<1.4.6",
                "ezsystems/ezplatform-admin-ui-assets": ">=4,<4.2",
                "ezsystems/ezplatform-user": ">=1,<1.0.1",
                "ezsystems/ezpublish-kernel": ">=5.3,<5.3.12.1|>=5.4,<5.4.13.1|>=6,<6.7.9.1|>=6.8,<6.13.5.1|>=7,<7.2.4.1|>=7.3,<7.3.2.1",
                "ezsystems/ezpublish-legacy": ">=5.3,<5.3.12.6|>=5.4,<5.4.12.3|>=2011,<2017.12.4.3|>=2018.6,<2018.6.1.4|>=2018.9,<2018.9.1.3",
                "ezsystems/repository-forms": ">=2.3,<2.3.2.1",
                "ezyang/htmlpurifier": "<4.1.1",
                "firebase/php-jwt": "<2",
                "fooman/tcpdf": "<6.2.22",
                "fossar/tcpdf-parser": "<6.2.22",
                "friendsofsymfony/rest-bundle": ">=1.2,<1.2.2",
                "friendsofsymfony/user-bundle": ">=1.2,<1.3.5",
                "fuel/core": "<1.8.1",
                "getgrav/grav": "<1.7-beta.8",
                "gree/jose": "<=2.2",
                "gregwar/rst": "<1.0.3",
                "guzzlehttp/guzzle": ">=4-rc.2,<4.2.4|>=5,<5.3.1|>=6,<6.2.1",
                "illuminate/auth": ">=4,<4.0.99|>=4.1,<=4.1.31|>=4.2,<=4.2.22|>=5,<=5.0.35|>=5.1,<=5.1.46|>=5.2,<=5.2.45|>=5.3,<=5.3.31|>=5.4,<=5.4.36|>=5.5,<5.5.10",
                "illuminate/cookie": ">=4,<=4.0.11|>=4.1,<=4.1.31|>=4.2,<=4.2.22|>=5,<=5.0.35|>=5.1,<=5.1.46|>=5.2,<=5.2.45|>=5.3,<=5.3.31|>=5.4,<=5.4.36|>=5.5,<5.5.42|>=5.6,<5.6.30",
                "illuminate/database": ">=4,<4.0.99|>=4.1,<4.1.29",
                "illuminate/encryption": ">=4,<=4.0.11|>=4.1,<=4.1.31|>=4.2,<=4.2.22|>=5,<=5.0.35|>=5.1,<=5.1.46|>=5.2,<=5.2.45|>=5.3,<=5.3.31|>=5.4,<=5.4.36|>=5.5,<5.5.40|>=5.6,<5.6.15",
                "ivankristianto/phpwhois": "<=4.3",
                "james-heinrich/getid3": "<1.9.9",
                "joomla/session": "<1.3.1",
                "jsmitty12/phpwhois": "<5.1",
                "kazist/phpwhois": "<=4.2.6",
                "kreait/firebase-php": ">=3.2,<3.8.1",
                "la-haute-societe/tcpdf": "<6.2.22",
                "laravel/framework": ">=4,<4.0.99|>=4.1,<=4.1.31|>=4.2,<=4.2.22|>=5,<=5.0.35|>=5.1,<=5.1.46|>=5.2,<=5.2.45|>=5.3,<=5.3.31|>=5.4,<=5.4.36|>=5.5,<5.5.42|>=5.6,<5.6.30",
                "laravel/socialite": ">=1,<1.0.99|>=2,<2.0.10",
                "league/commonmark": "<0.18.3",
                "librenms/librenms": "<1.53",
                "magento/community-edition": ">=2,<2.2.10|>=2.3,<2.3.3",
                "magento/magento1ce": "<1.9.4.3",
                "magento/magento1ee": ">=1,<1.14.4.3",
                "magento/product-community-edition": ">=2,<2.2.10|>=2.3,<2.3.2-p.2",
                "monolog/monolog": ">=1.8,<1.12",
                "namshi/jose": "<2.2",
                "onelogin/php-saml": "<2.10.4",
                "oneup/uploader-bundle": "<1.9.3|>=2,<2.1.5",
                "openid/php-openid": "<2.3",
                "oro/crm": ">=1.7,<1.7.4",
                "oro/platform": ">=1.7,<1.7.4",
                "padraic/humbug_get_contents": "<1.1.2",
                "pagarme/pagarme-php": ">=0,<3",
                "paragonie/random_compat": "<2",
                "paypal/merchant-sdk-php": "<3.12",
                "pear/archive_tar": "<1.4.4",
                "phpfastcache/phpfastcache": ">=5,<5.0.13",
                "phpmailer/phpmailer": ">=5,<5.2.27|>=6,<6.0.6",
                "phpmyadmin/phpmyadmin": "<4.9.2",
                "phpoffice/phpexcel": "<1.8.2",
                "phpoffice/phpspreadsheet": "<1.8",
                "phpunit/phpunit": ">=4.8.19,<4.8.28|>=5.0.10,<5.6.3",
                "phpwhois/phpwhois": "<=4.2.5",
                "phpxmlrpc/extras": "<0.6.1",
                "pimcore/pimcore": "<6.3",
                "prestashop/autoupgrade": ">=4,<4.10.1",
                "prestashop/gamification": "<2.3.2",
                "prestashop/ps_facetedsearch": "<3.4.1",
                "privatebin/privatebin": "<1.2.2|>=1.3,<1.3.2",
                "propel/propel": ">=2-alpha.1,<=2-alpha.7",
                "propel/propel1": ">=1,<=1.7.1",
                "pusher/pusher-php-server": "<2.2.1",
                "robrichards/xmlseclibs": "<3.0.4",
                "sabre/dav": ">=1.6,<1.6.99|>=1.7,<1.7.11|>=1.8,<1.8.9",
                "scheb/two-factor-bundle": ">=0,<3.26|>=4,<4.11",
                "sensiolabs/connect": "<4.2.3",
                "serluck/phpwhois": "<=4.2.6",
                "shopware/shopware": "<5.3.7",
                "silverstripe/admin": ">=1.0.3,<1.0.4|>=1.1,<1.1.1",
                "silverstripe/assets": ">=1,<1.3.5",
                "silverstripe/cms": "<4.3.6|>=4.4,<4.4.4",
                "silverstripe/comments": ">=1.3,<1.9.99|>=2,<2.9.99|>=3,<3.1.1",
                "silverstripe/forum": "<=0.6.1|>=0.7,<=0.7.3",
                "silverstripe/framework": "<4.4.5|>=4.5,<4.5.2",
                "silverstripe/graphql": ">=2,<2.0.5|>=3,<3.1.2",
                "silverstripe/registry": ">=2.1,<2.1.2|>=2.2,<2.2.1",
                "silverstripe/restfulserver": ">=1,<1.0.9|>=2,<2.0.4",
                "silverstripe/subsites": ">=2,<2.1.1",
                "silverstripe/taxonomy": ">=1.3,<1.3.1|>=2,<2.0.1",
                "silverstripe/userforms": "<3",
                "simple-updates/phpwhois": "<=1",
                "simplesamlphp/saml2": "<1.10.6|>=2,<2.3.8|>=3,<3.1.4",
                "simplesamlphp/simplesamlphp": "<1.18.4",
                "simplesamlphp/simplesamlphp-module-infocard": "<1.0.1",
                "simplito/elliptic-php": "<1.0.6",
                "slim/slim": "<2.6",
                "smarty/smarty": "<3.1.33",
                "socalnick/scn-social-auth": "<1.15.2",
                "spoonity/tcpdf": "<6.2.22",
                "squizlabs/php_codesniffer": ">=1,<2.8.1|>=3,<3.0.1",
                "stormpath/sdk": ">=0,<9.9.99",
                "studio-42/elfinder": "<2.1.49",
                "swiftmailer/swiftmailer": ">=4,<5.4.5",
                "sylius/admin-bundle": ">=1,<1.0.17|>=1.1,<1.1.9|>=1.2,<1.2.2",
                "sylius/grid": ">=1,<1.1.19|>=1.2,<1.2.18|>=1.3,<1.3.13|>=1.4,<1.4.5|>=1.5,<1.5.1",
                "sylius/grid-bundle": ">=1,<1.1.19|>=1.2,<1.2.18|>=1.3,<1.3.13|>=1.4,<1.4.5|>=1.5,<1.5.1",
                "sylius/resource-bundle": "<1.3.13|>=1.4,<1.4.6|>=1.5,<1.5.1|>=1.6,<1.6.3",
                "sylius/sylius": "<1.3.16|>=1.4,<1.4.12|>=1.5,<1.5.9|>=1.6,<1.6.5",
                "symbiote/silverstripe-multivaluefield": ">=3,<3.0.99",
                "symbiote/silverstripe-versionedfiles": "<=2.0.3",
                "symfony/cache": ">=3.1,<3.4.35|>=4,<4.2.12|>=4.3,<4.3.8",
                "symfony/dependency-injection": ">=2,<2.0.17|>=2.7,<2.7.51|>=2.8,<2.8.50|>=3,<3.4.26|>=4,<4.1.12|>=4.2,<4.2.7",
                "symfony/form": ">=2.3,<2.3.35|>=2.4,<2.6.12|>=2.7,<2.7.50|>=2.8,<2.8.49|>=3,<3.4.20|>=4,<4.0.15|>=4.1,<4.1.9|>=4.2,<4.2.1",
                "symfony/framework-bundle": ">=2,<2.3.18|>=2.4,<2.4.8|>=2.5,<2.5.2|>=2.7,<2.7.51|>=2.8,<2.8.50|>=3,<3.4.26|>=4,<4.1.12|>=4.2,<4.2.7",
                "symfony/http-foundation": ">=2,<2.8.52|>=3,<3.4.35|>=4,<4.2.12|>=4.3,<4.3.8",
                "symfony/http-kernel": ">=2,<2.8.52|>=3,<3.4.35|>=4,<4.2.12|>=4.3,<4.3.8",
                "symfony/intl": ">=2.7,<2.7.38|>=2.8,<2.8.31|>=3,<3.2.14|>=3.3,<3.3.13",
                "symfony/mime": ">=4.3,<4.3.8",
                "symfony/phpunit-bridge": ">=2.8,<2.8.50|>=3,<3.4.26|>=4,<4.1.12|>=4.2,<4.2.7",
                "symfony/polyfill": ">=1,<1.10",
                "symfony/polyfill-php55": ">=1,<1.10",
                "symfony/proxy-manager-bridge": ">=2.7,<2.7.51|>=2.8,<2.8.50|>=3,<3.4.26|>=4,<4.1.12|>=4.2,<4.2.7",
                "symfony/routing": ">=2,<2.0.19",
                "symfony/security": ">=2,<2.7.51|>=2.8,<2.8.50|>=3,<3.4.26|>=4,<4.1.12|>=4.2,<4.2.7",
                "symfony/security-bundle": ">=2,<2.7.48|>=2.8,<2.8.41|>=3,<3.3.17|>=3.4,<3.4.11|>=4,<4.0.11",
                "symfony/security-core": ">=2.4,<2.6.13|>=2.7,<2.7.9|>=2.7.30,<2.7.32|>=2.8,<2.8.37|>=3,<3.3.17|>=3.4,<3.4.7|>=4,<4.0.7",
                "symfony/security-csrf": ">=2.4,<2.7.48|>=2.8,<2.8.41|>=3,<3.3.17|>=3.4,<3.4.11|>=4,<4.0.11",
                "symfony/security-guard": ">=2.8,<2.8.41|>=3,<3.3.17|>=3.4,<3.4.11|>=4,<4.0.11",
                "symfony/security-http": ">=2.3,<2.3.41|>=2.4,<2.7.51|>=2.8,<2.8.50|>=3,<3.4.26|>=4,<4.2.12|>=4.3,<4.3.8",
                "symfony/serializer": ">=2,<2.0.11",
                "symfony/symfony": ">=2,<2.8.52|>=3,<3.4.35|>=4,<4.2.12|>=4.3,<4.3.8",
                "symfony/translation": ">=2,<2.0.17",
                "symfony/validator": ">=2,<2.0.24|>=2.1,<2.1.12|>=2.2,<2.2.5|>=2.3,<2.3.3",
                "symfony/var-exporter": ">=4.2,<4.2.12|>=4.3,<4.3.8",
                "symfony/web-profiler-bundle": ">=2,<2.3.19|>=2.4,<2.4.9|>=2.5,<2.5.4",
                "symfony/yaml": ">=2,<2.0.22|>=2.1,<2.1.7",
                "tecnickcom/tcpdf": "<6.2.22",
                "thelia/backoffice-default-template": ">=2.1,<2.1.2",
                "thelia/thelia": ">=2.1-beta.1,<2.1.3",
                "theonedemon/phpwhois": "<=4.2.5",
                "titon/framework": ">=0,<9.9.99",
                "truckersmp/phpwhois": "<=4.3.1",
                "twig/twig": "<1.38|>=2,<2.7",
                "typo3/cms": ">=6.2,<6.2.30|>=7,<7.6.32|>=8,<8.7.30|>=9,<9.5.12|>=10,<10.2.1",
                "typo3/cms-core": ">=8,<8.7.30|>=9,<9.5.12|>=10,<10.2.1",
                "typo3/flow": ">=1,<1.0.4|>=1.1,<1.1.1|>=2,<2.0.1|>=2.3,<2.3.16|>=3,<3.0.10|>=3.1,<3.1.7|>=3.2,<3.2.7|>=3.3,<3.3.5",
                "typo3/neos": ">=1.1,<1.1.3|>=1.2,<1.2.13|>=2,<2.0.4",
                "typo3/phar-stream-wrapper": ">=1,<2.1.1|>=3,<3.1.1",
                "ua-parser/uap-php": "<3.8",
                "usmanhalalit/pixie": "<1.0.3|>=2,<2.0.2",
                "verot/class.upload.php": "<1.0.3|>=2,<2.0.4",
                "wallabag/tcpdf": "<6.2.22",
                "willdurand/js-translation-bundle": "<2.1.1",
                "yii2mod/yii2-cms": "<1.9.2",
                "yiisoft/yii": ">=1.1.14,<1.1.15",
                "yiisoft/yii2": "<2.0.15",
                "yiisoft/yii2-bootstrap": "<2.0.4",
                "yiisoft/yii2-dev": "<2.0.15",
                "yiisoft/yii2-elasticsearch": "<2.0.5",
                "yiisoft/yii2-gii": "<2.0.4",
                "yiisoft/yii2-jui": "<2.0.4",
                "yiisoft/yii2-redis": "<2.0.8",
                "yourls/yourls": "<1.7.4",
                "zendframework/zend-cache": ">=2.4,<2.4.8|>=2.5,<2.5.3",
                "zendframework/zend-captcha": ">=2,<2.4.9|>=2.5,<2.5.2",
                "zendframework/zend-crypt": ">=2,<2.4.9|>=2.5,<2.5.2",
                "zendframework/zend-db": ">=2,<2.0.99|>=2.1,<2.1.99|>=2.2,<2.2.10|>=2.3,<2.3.5",
                "zendframework/zend-developer-tools": ">=1.2.2,<1.2.3",
                "zendframework/zend-diactoros": ">=1,<1.8.4",
                "zendframework/zend-feed": ">=1,<2.10.3",
                "zendframework/zend-form": ">=2,<2.2.7|>=2.3,<2.3.1",
                "zendframework/zend-http": ">=1,<2.8.1",
                "zendframework/zend-json": ">=2.1,<2.1.6|>=2.2,<2.2.6",
                "zendframework/zend-ldap": ">=2,<2.0.99|>=2.1,<2.1.99|>=2.2,<2.2.8|>=2.3,<2.3.3",
                "zendframework/zend-mail": ">=2,<2.4.11|>=2.5,<2.7.2",
                "zendframework/zend-navigation": ">=2,<2.2.7|>=2.3,<2.3.1",
                "zendframework/zend-session": ">=2,<2.0.99|>=2.1,<2.1.99|>=2.2,<2.2.9|>=2.3,<2.3.4",
                "zendframework/zend-validator": ">=2.3,<2.3.6",
                "zendframework/zend-view": ">=2,<2.2.7|>=2.3,<2.3.1",
                "zendframework/zend-xmlrpc": ">=2.1,<2.1.6|>=2.2,<2.2.6",
                "zendframework/zendframework": "<2.5.1",
                "zendframework/zendframework1": "<1.12.20",
                "zendframework/zendopenid": ">=2,<2.0.2",
                "zendframework/zendxml": ">=1,<1.0.1",
                "zetacomponents/mail": "<1.8.2",
                "zf-commons/zfc-user": "<1.2.2",
                "zfcampus/zf-apigility-doctrine": ">=1,<1.0.3",
                "zfr/zfr-oauth2-server-module": "<0.1.2"
            },
            "type": "metapackage",
            "notification-url": "https://packagist.org/downloads/",
            "license": [
                "MIT"
            ],
            "authors": [
                {
                    "name": "Marco Pivetta",
                    "email": "ocramius@gmail.com",
                    "role": "maintainer"
                },
                {
                    "name": "Ilya Tribusean",
                    "email": "slash3b@gmail.com",
                    "role": "maintainer"
                }
            ],
            "description": "Prevents installation of composer packages with known security vulnerabilities: no API, simply require it",
            "time": "2020-02-19T06:23:50+00:00"
>>>>>>> 8cf329ca
        },
        {
            "name": "sebastian/code-unit-reverse-lookup",
            "version": "1.0.1",
            "source": {
                "type": "git",
                "url": "https://github.com/sebastianbergmann/code-unit-reverse-lookup.git",
                "reference": "4419fcdb5eabb9caa61a27c7a1db532a6b55dd18"
            },
            "dist": {
                "type": "zip",
                "url": "https://api.github.com/repos/sebastianbergmann/code-unit-reverse-lookup/zipball/4419fcdb5eabb9caa61a27c7a1db532a6b55dd18",
                "reference": "4419fcdb5eabb9caa61a27c7a1db532a6b55dd18",
                "shasum": ""
            },
            "require": {
                "php": "^5.6 || ^7.0"
            },
            "require-dev": {
                "phpunit/phpunit": "^5.7 || ^6.0"
            },
            "type": "library",
            "extra": {
                "branch-alias": {
                    "dev-master": "1.0.x-dev"
                }
            },
            "autoload": {
                "classmap": [
                    "src/"
                ]
            },
            "notification-url": "https://packagist.org/downloads/",
            "license": [
                "BSD-3-Clause"
            ],
            "authors": [
                {
                    "name": "Sebastian Bergmann",
                    "email": "sebastian@phpunit.de"
                }
            ],
            "description": "Looks up which function or method a line of code belongs to",
            "homepage": "https://github.com/sebastianbergmann/code-unit-reverse-lookup/",
            "time": "2017-03-04T06:30:41+00:00"
        },
        {
            "name": "sebastian/comparator",
            "version": "3.0.2",
            "source": {
                "type": "git",
                "url": "https://github.com/sebastianbergmann/comparator.git",
                "reference": "5de4fc177adf9bce8df98d8d141a7559d7ccf6da"
            },
            "dist": {
                "type": "zip",
                "url": "https://api.github.com/repos/sebastianbergmann/comparator/zipball/5de4fc177adf9bce8df98d8d141a7559d7ccf6da",
                "reference": "5de4fc177adf9bce8df98d8d141a7559d7ccf6da",
                "shasum": ""
            },
            "require": {
                "php": "^7.1",
                "sebastian/diff": "^3.0",
                "sebastian/exporter": "^3.1"
            },
            "require-dev": {
                "phpunit/phpunit": "^7.1"
            },
            "type": "library",
            "extra": {
                "branch-alias": {
                    "dev-master": "3.0-dev"
                }
            },
            "autoload": {
                "classmap": [
                    "src/"
                ]
            },
            "notification-url": "https://packagist.org/downloads/",
            "license": [
                "BSD-3-Clause"
            ],
            "authors": [
                {
                    "name": "Jeff Welch",
                    "email": "whatthejeff@gmail.com"
                },
                {
                    "name": "Volker Dusch",
                    "email": "github@wallbash.com"
                },
                {
                    "name": "Bernhard Schussek",
                    "email": "bschussek@2bepublished.at"
                },
                {
                    "name": "Sebastian Bergmann",
                    "email": "sebastian@phpunit.de"
                }
            ],
            "description": "Provides the functionality to compare PHP values for equality",
            "homepage": "https://github.com/sebastianbergmann/comparator",
            "keywords": [
                "comparator",
                "compare",
                "equality"
            ],
            "time": "2018-07-12T15:12:46+00:00"
        },
        {
            "name": "sebastian/diff",
            "version": "3.0.2",
            "source": {
                "type": "git",
                "url": "https://github.com/sebastianbergmann/diff.git",
                "reference": "720fcc7e9b5cf384ea68d9d930d480907a0c1a29"
            },
            "dist": {
                "type": "zip",
                "url": "https://api.github.com/repos/sebastianbergmann/diff/zipball/720fcc7e9b5cf384ea68d9d930d480907a0c1a29",
                "reference": "720fcc7e9b5cf384ea68d9d930d480907a0c1a29",
                "shasum": ""
            },
            "require": {
                "php": "^7.1"
            },
            "require-dev": {
                "phpunit/phpunit": "^7.5 || ^8.0",
                "symfony/process": "^2 || ^3.3 || ^4"
            },
            "type": "library",
            "extra": {
                "branch-alias": {
                    "dev-master": "3.0-dev"
                }
            },
            "autoload": {
                "classmap": [
                    "src/"
                ]
            },
            "notification-url": "https://packagist.org/downloads/",
            "license": [
                "BSD-3-Clause"
            ],
            "authors": [
                {
                    "name": "Kore Nordmann",
                    "email": "mail@kore-nordmann.de"
                },
                {
                    "name": "Sebastian Bergmann",
                    "email": "sebastian@phpunit.de"
                }
            ],
            "description": "Diff implementation",
            "homepage": "https://github.com/sebastianbergmann/diff",
            "keywords": [
                "diff",
                "udiff",
                "unidiff",
                "unified diff"
            ],
            "time": "2019-02-04T06:01:07+00:00"
        },
        {
            "name": "sebastian/environment",
            "version": "4.2.3",
            "source": {
                "type": "git",
                "url": "https://github.com/sebastianbergmann/environment.git",
                "reference": "464c90d7bdf5ad4e8a6aea15c091fec0603d4368"
            },
            "dist": {
                "type": "zip",
                "url": "https://api.github.com/repos/sebastianbergmann/environment/zipball/464c90d7bdf5ad4e8a6aea15c091fec0603d4368",
                "reference": "464c90d7bdf5ad4e8a6aea15c091fec0603d4368",
                "shasum": ""
            },
            "require": {
                "php": "^7.1"
            },
            "require-dev": {
                "phpunit/phpunit": "^7.5"
            },
            "suggest": {
                "ext-posix": "*"
            },
            "type": "library",
            "extra": {
                "branch-alias": {
                    "dev-master": "4.2-dev"
                }
            },
            "autoload": {
                "classmap": [
                    "src/"
                ]
            },
            "notification-url": "https://packagist.org/downloads/",
            "license": [
                "BSD-3-Clause"
            ],
            "authors": [
                {
                    "name": "Sebastian Bergmann",
                    "email": "sebastian@phpunit.de"
                }
            ],
            "description": "Provides functionality to handle HHVM/PHP environments",
            "homepage": "http://www.github.com/sebastianbergmann/environment",
            "keywords": [
                "Xdebug",
                "environment",
                "hhvm"
            ],
            "time": "2019-11-20T08:46:58+00:00"
        },
        {
            "name": "sebastian/exporter",
            "version": "3.1.2",
            "source": {
                "type": "git",
                "url": "https://github.com/sebastianbergmann/exporter.git",
                "reference": "68609e1261d215ea5b21b7987539cbfbe156ec3e"
            },
            "dist": {
                "type": "zip",
                "url": "https://api.github.com/repos/sebastianbergmann/exporter/zipball/68609e1261d215ea5b21b7987539cbfbe156ec3e",
                "reference": "68609e1261d215ea5b21b7987539cbfbe156ec3e",
                "shasum": ""
            },
            "require": {
                "php": "^7.0",
                "sebastian/recursion-context": "^3.0"
            },
            "require-dev": {
                "ext-mbstring": "*",
                "phpunit/phpunit": "^6.0"
            },
            "type": "library",
            "extra": {
                "branch-alias": {
                    "dev-master": "3.1.x-dev"
                }
            },
            "autoload": {
                "classmap": [
                    "src/"
                ]
            },
            "notification-url": "https://packagist.org/downloads/",
            "license": [
                "BSD-3-Clause"
            ],
            "authors": [
                {
                    "name": "Sebastian Bergmann",
                    "email": "sebastian@phpunit.de"
                },
                {
                    "name": "Jeff Welch",
                    "email": "whatthejeff@gmail.com"
                },
                {
                    "name": "Volker Dusch",
                    "email": "github@wallbash.com"
                },
                {
                    "name": "Adam Harvey",
                    "email": "aharvey@php.net"
                },
                {
                    "name": "Bernhard Schussek",
                    "email": "bschussek@gmail.com"
                }
            ],
            "description": "Provides the functionality to export PHP variables for visualization",
            "homepage": "http://www.github.com/sebastianbergmann/exporter",
            "keywords": [
                "export",
                "exporter"
            ],
            "time": "2019-09-14T09:02:43+00:00"
        },
        {
            "name": "sebastian/global-state",
            "version": "2.0.0",
            "source": {
                "type": "git",
                "url": "https://github.com/sebastianbergmann/global-state.git",
                "reference": "e8ba02eed7bbbb9e59e43dedd3dddeff4a56b0c4"
            },
            "dist": {
                "type": "zip",
                "url": "https://api.github.com/repos/sebastianbergmann/global-state/zipball/e8ba02eed7bbbb9e59e43dedd3dddeff4a56b0c4",
                "reference": "e8ba02eed7bbbb9e59e43dedd3dddeff4a56b0c4",
                "shasum": ""
            },
            "require": {
                "php": "^7.0"
            },
            "require-dev": {
                "phpunit/phpunit": "^6.0"
            },
            "suggest": {
                "ext-uopz": "*"
            },
            "type": "library",
            "extra": {
                "branch-alias": {
                    "dev-master": "2.0-dev"
                }
            },
            "autoload": {
                "classmap": [
                    "src/"
                ]
            },
            "notification-url": "https://packagist.org/downloads/",
            "license": [
                "BSD-3-Clause"
            ],
            "authors": [
                {
                    "name": "Sebastian Bergmann",
                    "email": "sebastian@phpunit.de"
                }
            ],
            "description": "Snapshotting of global state",
            "homepage": "http://www.github.com/sebastianbergmann/global-state",
            "keywords": [
                "global state"
            ],
            "time": "2017-04-27T15:39:26+00:00"
        },
        {
            "name": "sebastian/object-enumerator",
            "version": "3.0.3",
            "source": {
                "type": "git",
                "url": "https://github.com/sebastianbergmann/object-enumerator.git",
                "reference": "7cfd9e65d11ffb5af41198476395774d4c8a84c5"
            },
            "dist": {
                "type": "zip",
                "url": "https://api.github.com/repos/sebastianbergmann/object-enumerator/zipball/7cfd9e65d11ffb5af41198476395774d4c8a84c5",
                "reference": "7cfd9e65d11ffb5af41198476395774d4c8a84c5",
                "shasum": ""
            },
            "require": {
                "php": "^7.0",
                "sebastian/object-reflector": "^1.1.1",
                "sebastian/recursion-context": "^3.0"
            },
            "require-dev": {
                "phpunit/phpunit": "^6.0"
            },
            "type": "library",
            "extra": {
                "branch-alias": {
                    "dev-master": "3.0.x-dev"
                }
            },
            "autoload": {
                "classmap": [
                    "src/"
                ]
            },
            "notification-url": "https://packagist.org/downloads/",
            "license": [
                "BSD-3-Clause"
            ],
            "authors": [
                {
                    "name": "Sebastian Bergmann",
                    "email": "sebastian@phpunit.de"
                }
            ],
            "description": "Traverses array structures and object graphs to enumerate all referenced objects",
            "homepage": "https://github.com/sebastianbergmann/object-enumerator/",
            "time": "2017-08-03T12:35:26+00:00"
        },
        {
            "name": "sebastian/object-reflector",
            "version": "1.1.1",
            "source": {
                "type": "git",
                "url": "https://github.com/sebastianbergmann/object-reflector.git",
                "reference": "773f97c67f28de00d397be301821b06708fca0be"
            },
            "dist": {
                "type": "zip",
                "url": "https://api.github.com/repos/sebastianbergmann/object-reflector/zipball/773f97c67f28de00d397be301821b06708fca0be",
                "reference": "773f97c67f28de00d397be301821b06708fca0be",
                "shasum": ""
            },
            "require": {
                "php": "^7.0"
            },
            "require-dev": {
                "phpunit/phpunit": "^6.0"
            },
            "type": "library",
            "extra": {
                "branch-alias": {
                    "dev-master": "1.1-dev"
                }
            },
            "autoload": {
                "classmap": [
                    "src/"
                ]
            },
            "notification-url": "https://packagist.org/downloads/",
            "license": [
                "BSD-3-Clause"
            ],
            "authors": [
                {
                    "name": "Sebastian Bergmann",
                    "email": "sebastian@phpunit.de"
                }
            ],
            "description": "Allows reflection of object attributes, including inherited and non-public ones",
            "homepage": "https://github.com/sebastianbergmann/object-reflector/",
            "time": "2017-03-29T09:07:27+00:00"
        },
        {
            "name": "sebastian/recursion-context",
            "version": "3.0.0",
            "source": {
                "type": "git",
                "url": "https://github.com/sebastianbergmann/recursion-context.git",
                "reference": "5b0cd723502bac3b006cbf3dbf7a1e3fcefe4fa8"
            },
            "dist": {
                "type": "zip",
                "url": "https://api.github.com/repos/sebastianbergmann/recursion-context/zipball/5b0cd723502bac3b006cbf3dbf7a1e3fcefe4fa8",
                "reference": "5b0cd723502bac3b006cbf3dbf7a1e3fcefe4fa8",
                "shasum": ""
            },
            "require": {
                "php": "^7.0"
            },
            "require-dev": {
                "phpunit/phpunit": "^6.0"
            },
            "type": "library",
            "extra": {
                "branch-alias": {
                    "dev-master": "3.0.x-dev"
                }
            },
            "autoload": {
                "classmap": [
                    "src/"
                ]
            },
            "notification-url": "https://packagist.org/downloads/",
            "license": [
                "BSD-3-Clause"
            ],
            "authors": [
                {
                    "name": "Jeff Welch",
                    "email": "whatthejeff@gmail.com"
                },
                {
                    "name": "Sebastian Bergmann",
                    "email": "sebastian@phpunit.de"
                },
                {
                    "name": "Adam Harvey",
                    "email": "aharvey@php.net"
                }
            ],
            "description": "Provides functionality to recursively process PHP variables",
            "homepage": "http://www.github.com/sebastianbergmann/recursion-context",
            "time": "2017-03-03T06:23:57+00:00"
        },
        {
            "name": "sebastian/resource-operations",
            "version": "2.0.1",
            "source": {
                "type": "git",
                "url": "https://github.com/sebastianbergmann/resource-operations.git",
                "reference": "4d7a795d35b889bf80a0cc04e08d77cedfa917a9"
            },
            "dist": {
                "type": "zip",
                "url": "https://api.github.com/repos/sebastianbergmann/resource-operations/zipball/4d7a795d35b889bf80a0cc04e08d77cedfa917a9",
                "reference": "4d7a795d35b889bf80a0cc04e08d77cedfa917a9",
                "shasum": ""
            },
            "require": {
                "php": "^7.1"
            },
            "type": "library",
            "extra": {
                "branch-alias": {
                    "dev-master": "2.0-dev"
                }
            },
            "autoload": {
                "classmap": [
                    "src/"
                ]
            },
            "notification-url": "https://packagist.org/downloads/",
            "license": [
                "BSD-3-Clause"
            ],
            "authors": [
                {
                    "name": "Sebastian Bergmann",
                    "email": "sebastian@phpunit.de"
                }
            ],
            "description": "Provides a list of PHP built-in functions that operate on resources",
            "homepage": "https://www.github.com/sebastianbergmann/resource-operations",
            "time": "2018-10-04T04:07:39+00:00"
        },
        {
            "name": "sebastian/version",
            "version": "2.0.1",
            "source": {
                "type": "git",
                "url": "https://github.com/sebastianbergmann/version.git",
                "reference": "99732be0ddb3361e16ad77b68ba41efc8e979019"
            },
            "dist": {
                "type": "zip",
                "url": "https://api.github.com/repos/sebastianbergmann/version/zipball/99732be0ddb3361e16ad77b68ba41efc8e979019",
                "reference": "99732be0ddb3361e16ad77b68ba41efc8e979019",
                "shasum": ""
            },
            "require": {
                "php": ">=5.6"
            },
            "type": "library",
            "extra": {
                "branch-alias": {
                    "dev-master": "2.0.x-dev"
                }
            },
            "autoload": {
                "classmap": [
                    "src/"
                ]
            },
            "notification-url": "https://packagist.org/downloads/",
            "license": [
                "BSD-3-Clause"
            ],
            "authors": [
                {
                    "name": "Sebastian Bergmann",
                    "email": "sebastian@phpunit.de",
                    "role": "lead"
                }
            ],
            "description": "Library that helps with managing the version number of Git-hosted PHP projects",
            "homepage": "https://github.com/sebastianbergmann/version",
            "time": "2016-10-03T07:35:21+00:00"
        },
        {
            "name": "squizlabs/php_codesniffer",
            "version": "3.5.4",
            "source": {
                "type": "git",
                "url": "https://github.com/squizlabs/PHP_CodeSniffer.git",
                "reference": "dceec07328401de6211037abbb18bda423677e26"
            },
            "dist": {
                "type": "zip",
                "url": "https://api.github.com/repos/squizlabs/PHP_CodeSniffer/zipball/dceec07328401de6211037abbb18bda423677e26",
                "reference": "dceec07328401de6211037abbb18bda423677e26",
                "shasum": ""
            },
            "require": {
                "ext-simplexml": "*",
                "ext-tokenizer": "*",
                "ext-xmlwriter": "*",
                "php": ">=5.4.0"
            },
            "require-dev": {
                "phpunit/phpunit": "^4.0 || ^5.0 || ^6.0 || ^7.0"
            },
            "bin": [
                "bin/phpcs",
                "bin/phpcbf"
            ],
            "type": "library",
            "extra": {
                "branch-alias": {
                    "dev-master": "3.x-dev"
                }
            },
            "notification-url": "https://packagist.org/downloads/",
            "license": [
                "BSD-3-Clause"
            ],
            "authors": [
                {
                    "name": "Greg Sherwood",
                    "role": "lead"
                }
            ],
            "description": "PHP_CodeSniffer tokenizes PHP, JavaScript and CSS files and detects violations of a defined set of coding standards.",
            "homepage": "https://github.com/squizlabs/PHP_CodeSniffer",
            "keywords": [
                "phpcs",
                "standards"
            ],
            "time": "2020-01-30T22:20:29+00:00"
        },
        {
            "name": "symfony/polyfill-ctype",
            "version": "v1.14.0",
            "source": {
                "type": "git",
                "url": "https://github.com/symfony/polyfill-ctype.git",
                "reference": "fbdeaec0df06cf3d51c93de80c7eb76e271f5a38"
            },
            "dist": {
                "type": "zip",
                "url": "https://api.github.com/repos/symfony/polyfill-ctype/zipball/fbdeaec0df06cf3d51c93de80c7eb76e271f5a38",
                "reference": "fbdeaec0df06cf3d51c93de80c7eb76e271f5a38",
                "shasum": ""
            },
            "require": {
                "php": ">=5.3.3"
            },
            "suggest": {
                "ext-ctype": "For best performance"
            },
            "type": "library",
            "extra": {
                "branch-alias": {
                    "dev-master": "1.14-dev"
                }
            },
            "autoload": {
                "psr-4": {
                    "Symfony\\Polyfill\\Ctype\\": ""
                },
                "files": [
                    "bootstrap.php"
                ]
            },
            "notification-url": "https://packagist.org/downloads/",
            "license": [
                "MIT"
            ],
            "authors": [
                {
                    "name": "Gert de Pagter",
                    "email": "BackEndTea@gmail.com"
                },
                {
                    "name": "Symfony Community",
                    "homepage": "https://symfony.com/contributors"
                }
            ],
            "description": "Symfony polyfill for ctype functions",
            "homepage": "https://symfony.com",
            "keywords": [
                "compatibility",
                "ctype",
                "polyfill",
                "portable"
            ],
            "time": "2020-01-13T11:15:53+00:00"
        },
        {
            "name": "symfony/polyfill-php73",
            "version": "v1.14.0",
            "source": {
                "type": "git",
                "url": "https://github.com/symfony/polyfill-php73.git",
                "reference": "5e66a0fa1070bf46bec4bea7962d285108edd675"
            },
            "dist": {
                "type": "zip",
                "url": "https://api.github.com/repos/symfony/polyfill-php73/zipball/5e66a0fa1070bf46bec4bea7962d285108edd675",
                "reference": "5e66a0fa1070bf46bec4bea7962d285108edd675",
                "shasum": ""
            },
            "require": {
                "php": ">=5.3.3"
            },
            "type": "library",
            "extra": {
                "branch-alias": {
                    "dev-master": "1.14-dev"
                }
            },
            "autoload": {
                "psr-4": {
                    "Symfony\\Polyfill\\Php73\\": ""
                },
                "files": [
                    "bootstrap.php"
                ],
                "classmap": [
                    "Resources/stubs"
                ]
            },
            "notification-url": "https://packagist.org/downloads/",
            "license": [
                "MIT"
            ],
            "authors": [
                {
                    "name": "Nicolas Grekas",
                    "email": "p@tchwork.com"
                },
                {
                    "name": "Symfony Community",
                    "homepage": "https://symfony.com/contributors"
                }
            ],
            "description": "Symfony polyfill backporting some PHP 7.3+ features to lower PHP versions",
            "homepage": "https://symfony.com",
            "keywords": [
                "compatibility",
                "polyfill",
                "portable",
                "shim"
            ],
            "time": "2020-01-13T11:15:53+00:00"
        },
        {
            "name": "szepeviktor/phpstan-wordpress",
            "version": "v0.5.0",
            "source": {
                "type": "git",
                "url": "https://github.com/szepeviktor/phpstan-wordpress.git",
                "reference": "1946738cdec130df4727f780ac541f8c6fd746a2"
            },
            "dist": {
                "type": "zip",
                "url": "https://api.github.com/repos/szepeviktor/phpstan-wordpress/zipball/1946738cdec130df4727f780ac541f8c6fd746a2",
                "reference": "1946738cdec130df4727f780ac541f8c6fd746a2",
                "shasum": ""
            },
            "require": {
                "php": "~7.1",
                "php-stubs/wordpress-stubs": "^4.7 || ^5.0",
                "phpstan/phpstan": "^0.12.0",
                "symfony/polyfill-php73": "^1.12.0"
            },
            "require-dev": {
                "composer/composer": "^1.8.6",
                "consistence/coding-standard": "^3.8",
                "dealerdirect/phpcodesniffer-composer-installer": "^0.5",
                "jakub-onderka/php-parallel-lint": "^1.0",
                "phpstan/phpstan-strict-rules": "^0.12",
                "slevomat/coding-standard": "^5.0.4"
            },
            "type": "phpstan-extension",
            "extra": {
                "phpstan": {
                    "includes": [
                        "extension.neon"
                    ]
                }
            },
            "autoload": {
                "psr-4": {
                    "PHPStan\\WordPress\\": "src/"
                }
            },
            "notification-url": "https://packagist.org/downloads/",
            "license": [
                "MIT"
            ],
            "description": "WordPress extensions for PHPStan",
            "keywords": [
                "PHPStan",
                "code analyse",
                "code analysis",
                "static analysis",
                "wordpress"
            ],
            "time": "2019-12-05T22:19:53+00:00"
        },
        {
            "name": "theseer/tokenizer",
            "version": "1.1.3",
            "source": {
                "type": "git",
                "url": "https://github.com/theseer/tokenizer.git",
                "reference": "11336f6f84e16a720dae9d8e6ed5019efa85a0f9"
            },
            "dist": {
                "type": "zip",
                "url": "https://api.github.com/repos/theseer/tokenizer/zipball/11336f6f84e16a720dae9d8e6ed5019efa85a0f9",
                "reference": "11336f6f84e16a720dae9d8e6ed5019efa85a0f9",
                "shasum": ""
            },
            "require": {
                "ext-dom": "*",
                "ext-tokenizer": "*",
                "ext-xmlwriter": "*",
                "php": "^7.0"
            },
            "type": "library",
            "autoload": {
                "classmap": [
                    "src/"
                ]
            },
            "notification-url": "https://packagist.org/downloads/",
            "license": [
                "BSD-3-Clause"
            ],
            "authors": [
                {
                    "name": "Arne Blankerts",
                    "email": "arne@blankerts.de",
                    "role": "Developer"
                }
            ],
            "description": "A small library for converting tokenized PHP source code into XML and potentially other formats",
            "time": "2019-06-13T22:48:21+00:00"
        },
        {
            "name": "webmozart/assert",
            "version": "1.7.0",
            "source": {
                "type": "git",
                "url": "https://github.com/webmozart/assert.git",
                "reference": "aed98a490f9a8f78468232db345ab9cf606cf598"
            },
            "dist": {
                "type": "zip",
                "url": "https://api.github.com/repos/webmozart/assert/zipball/aed98a490f9a8f78468232db345ab9cf606cf598",
                "reference": "aed98a490f9a8f78468232db345ab9cf606cf598",
                "shasum": ""
            },
            "require": {
                "php": "^5.3.3 || ^7.0",
                "symfony/polyfill-ctype": "^1.8"
            },
            "conflict": {
                "vimeo/psalm": "<3.6.0"
            },
            "require-dev": {
                "phpunit/phpunit": "^4.8.36 || ^7.5.13"
            },
            "type": "library",
            "autoload": {
                "psr-4": {
                    "Webmozart\\Assert\\": "src/"
                }
            },
            "notification-url": "https://packagist.org/downloads/",
            "license": [
                "MIT"
            ],
            "authors": [
                {
                    "name": "Bernhard Schussek",
                    "email": "bschussek@gmail.com"
                }
            ],
            "description": "Assertions to validate method input/output with nice error messages.",
            "keywords": [
                "assert",
                "check",
                "validate"
            ],
            "time": "2020-02-14T12:15:55+00:00"
        },
        {
            "name": "woocommerce/woocommerce",
            "version": "3.9.2",
            "source": {
                "type": "git",
                "url": "https://github.com/woocommerce/woocommerce.git",
                "reference": "f3ceba5a95e700ef9429615b0ba82752ee328bb2"
            },
            "dist": {
                "type": "zip",
                "url": "https://api.github.com/repos/woocommerce/woocommerce/zipball/f3ceba5a95e700ef9429615b0ba82752ee328bb2",
                "reference": "f3ceba5a95e700ef9429615b0ba82752ee328bb2",
                "shasum": ""
            },
            "require": {
                "automattic/jetpack-autoloader": "^1.2.0",
                "composer/installers": "1.7.0",
                "maxmind-db/reader": "1.6.0",
                "php": ">=5.6|>=7.0",
                "woocommerce/woocommerce-blocks": "2.5.11",
                "woocommerce/woocommerce-rest-api": "1.0.7"
            },
            "require-dev": {
                "phpunit/phpunit": "7.5.18",
                "woocommerce/woocommerce-sniffs": "0.0.9"
            },
            "type": "wordpress-plugin",
            "extra": {
                "installer-paths": {
                    "packages/woocommerce-rest-api": [
                        "woocommerce/woocommerce-rest-api"
                    ],
                    "packages/woocommerce-blocks": [
                        "woocommerce/woocommerce-blocks"
                    ]
                },
                "scripts-description": {
                    "test": "Run unit tests",
                    "phpcs": "Analyze code against the WordPress coding standards with PHP_CodeSniffer",
                    "phpcbf": "Fix coding standards warnings/errors automatically with PHP Code Beautifier"
                }
            },
            "autoload": {
                "exclude-from-classmap": [
                    "includes/legacy",
                    "includes/libraries"
                ],
                "psr-4": {
                    "Automattic\\WooCommerce\\": "src/"
                }
            },
            "notification-url": "https://packagist.org/downloads/",
            "license": [
                "GPL-3.0-or-later"
            ],
            "description": "An eCommerce toolkit that helps you sell anything. Beautifully.",
            "homepage": "https://woocommerce.com/",
            "time": "2020-02-13T15:13:27+00:00"
        },
        {
            "name": "woocommerce/woocommerce-blocks",
            "version": "v2.5.11",
            "source": {
                "type": "git",
                "url": "https://github.com/woocommerce/woocommerce-gutenberg-products-block.git",
                "reference": "3d3c7bf1b425bbf39a222a4715b1c8efe9e72f60"
            },
            "dist": {
                "type": "zip",
                "url": "https://api.github.com/repos/woocommerce/woocommerce-gutenberg-products-block/zipball/3d3c7bf1b425bbf39a222a4715b1c8efe9e72f60",
                "reference": "3d3c7bf1b425bbf39a222a4715b1c8efe9e72f60",
                "shasum": ""
            },
            "require": {
                "automattic/jetpack-autoloader": "1.3.2",
                "composer/installers": "1.7.0"
            },
            "require-dev": {
                "phpunit/phpunit": "6.5.14",
                "woocommerce/woocommerce-sniffs": "0.0.7"
            },
            "type": "wordpress-plugin",
            "extra": {
                "scripts-description": {
                    "phpcs": "Analyze code against the WordPress coding standards with PHP_CodeSniffer",
                    "phpcbf": "Fix coding standards warnings/errors automatically with PHP Code Beautifier"
                }
            },
            "autoload": {
                "psr-4": {
                    "Automattic\\WooCommerce\\Blocks\\": "src/"
                }
            },
            "notification-url": "https://packagist.org/downloads/",
            "license": [
                "GPL-3.0-or-later"
            ],
            "description": "WooCommerce blocks for the Gutenberg editor.",
            "homepage": "https://woocommerce.com/",
            "keywords": [
                "blocks",
                "gutenberg",
                "woocommerce"
            ],
            "time": "2020-01-20T20:26:05+00:00"
        },
        {
            "name": "woocommerce/woocommerce-rest-api",
            "version": "1.0.7",
            "source": {
                "type": "git",
                "url": "https://github.com/woocommerce/woocommerce-rest-api.git",
                "reference": "49162ec26a25bd0c6efc0f3452b113cdfff0a823"
            },
            "dist": {
                "type": "zip",
                "url": "https://api.github.com/repos/woocommerce/woocommerce-rest-api/zipball/49162ec26a25bd0c6efc0f3452b113cdfff0a823",
                "reference": "49162ec26a25bd0c6efc0f3452b113cdfff0a823",
                "shasum": ""
            },
            "require": {
                "automattic/jetpack-autoloader": "^1.2.0"
            },
            "require-dev": {
                "phpunit/phpunit": "6.5.14",
                "woocommerce/woocommerce-sniffs": "0.0.9"
            },
            "type": "wordpress-plugin",
            "autoload": {
                "classmap": [
                    "src/Controllers/Version1",
                    "src/Controllers/Version2",
                    "src/Controllers/Version3"
                ],
                "psr-4": {
                    "Automattic\\WooCommerce\\RestApi\\": "src"
                }
            },
            "notification-url": "https://packagist.org/downloads/",
            "license": [
                "GPL-3.0-or-later"
            ],
            "description": "The WooCommerce core REST API.",
            "homepage": "https://github.com/woocommerce/woocommerce-rest-api",
            "time": "2020-01-28T21:04:51+00:00"
        },
        {
            "name": "woocommerce/woocommerce",
            "version": "3.8.1",
            "source": {
                "type": "git",
                "url": "https://github.com/woocommerce/woocommerce.git",
                "reference": "674d7f65ee1bfc10908e6d4a551687a08e0bb4a5"
            },
            "dist": {
                "type": "zip",
                "url": "https://api.github.com/repos/woocommerce/woocommerce/zipball/674d7f65ee1bfc10908e6d4a551687a08e0bb4a5",
                "reference": "674d7f65ee1bfc10908e6d4a551687a08e0bb4a5",
                "shasum": ""
            },
            "require": {
                "automattic/jetpack-autoloader": "^1.2.0",
                "composer/installers": "1.7.0",
                "php": ">=5.6|>=7.0",
                "woocommerce/woocommerce-blocks": "2.4.5",
                "woocommerce/woocommerce-rest-api": "1.0.3"
            },
            "require-dev": {
                "phpunit/phpunit": "7.5.16",
                "woocommerce/woocommerce-sniffs": "0.0.7"
            },
            "type": "wordpress-plugin",
            "extra": {
                "installer-paths": {
                    "packages/woocommerce-rest-api": [
                        "woocommerce/woocommerce-rest-api"
                    ],
                    "packages/woocommerce-blocks": [
                        "woocommerce/woocommerce-blocks"
                    ]
                },
                "scripts-description": {
                    "test": "Run unit tests",
                    "phpcs": "Analyze code against the WordPress coding standards with PHP_CodeSniffer",
                    "phpcbf": "Fix coding standards warnings/errors automatically with PHP Code Beautifier"
                }
            },
            "autoload": {
                "exclude-from-classmap": [
                    "includes/legacy",
                    "includes/libraries"
                ],
                "psr-4": {
                    "Automattic\\WooCommerce\\": "src/"
                }
            },
            "notification-url": "https://packagist.org/downloads/",
            "license": [
                "GPL-3.0-or-later"
            ],
            "description": "An eCommerce toolkit that helps you sell anything. Beautifully.",
            "homepage": "https://woocommerce.com/",
            "time": "2019-11-27T18:18:26+00:00"
        },
        {
            "name": "woocommerce/woocommerce-blocks",
            "version": "v2.4.5",
            "source": {
                "type": "git",
                "url": "https://github.com/woocommerce/woocommerce-gutenberg-products-block.git",
                "reference": "130bc40824f844c0870c94c0ad0aa7a6abb74f6f"
            },
            "dist": {
                "type": "zip",
                "url": "https://api.github.com/repos/woocommerce/woocommerce-gutenberg-products-block/zipball/130bc40824f844c0870c94c0ad0aa7a6abb74f6f",
                "reference": "130bc40824f844c0870c94c0ad0aa7a6abb74f6f",
                "shasum": ""
            },
            "require": {
                "automattic/jetpack-autoloader": "1.2.0",
                "composer/installers": "1.7.0"
            },
            "require-dev": {
                "phpunit/phpunit": "6.5.14",
                "woocommerce/woocommerce-sniffs": "0.0.6"
            },
            "type": "wordpress-plugin",
            "extra": {
                "scripts-description": {
                    "phpcs": "Analyze code against the WordPress coding standards with PHP_CodeSniffer",
                    "phpcbf": "Fix coding standards warnings/errors automatically with PHP Code Beautifier"
                }
            },
            "autoload": {
                "psr-4": {
                    "Automattic\\WooCommerce\\Blocks\\": "src/"
                }
            },
            "notification-url": "https://packagist.org/downloads/",
            "license": [
                "GPL-3.0-or-later"
            ],
            "description": "WooCommerce blocks for the Gutenberg editor.",
            "homepage": "https://woocommerce.com/",
            "keywords": [
                "blocks",
                "gutenberg",
                "woocommerce"
            ],
            "time": "2019-11-02T13:48:18+00:00"
        },
        {
            "name": "woocommerce/woocommerce-rest-api",
            "version": "1.0.3",
            "source": {
                "type": "git",
                "url": "https://github.com/woocommerce/woocommerce-rest-api.git",
                "reference": "7d9babf1c25890c32df3edb28b8351732640f5ce"
            },
            "dist": {
                "type": "zip",
                "url": "https://api.github.com/repos/woocommerce/woocommerce-rest-api/zipball/7d9babf1c25890c32df3edb28b8351732640f5ce",
                "reference": "7d9babf1c25890c32df3edb28b8351732640f5ce",
                "shasum": ""
            },
            "require": {
                "automattic/jetpack-autoloader": "1.2.0"
            },
            "require-dev": {
                "phpunit/phpunit": "6.5.14",
                "woocommerce/woocommerce-sniffs": "0.0.6"
            },
            "type": "wordpress-plugin",
            "autoload": {
                "classmap": [
                    "src/Controllers/Version1",
                    "src/Controllers/Version2",
                    "src/Controllers/Version3"
                ],
                "psr-4": {
                    "Automattic\\WooCommerce\\RestApi\\": "src"
                }
            },
            "notification-url": "https://packagist.org/downloads/",
            "license": [
                "GPL-3.0-or-later"
            ],
            "description": "The WooCommerce core REST API.",
            "homepage": "https://github.com/woocommerce/woocommerce-rest-api",
            "time": "2019-07-16T14:27:40+00:00"
        },
        {
            "name": "wp-coding-standards/wpcs",
            "version": "2.2.1",
            "source": {
                "type": "git",
                "url": "https://github.com/WordPress/WordPress-Coding-Standards.git",
                "reference": "b5a453203114cc2284b1a614c4953456fbe4f546"
            },
            "dist": {
                "type": "zip",
                "url": "https://api.github.com/repos/WordPress/WordPress-Coding-Standards/zipball/b5a453203114cc2284b1a614c4953456fbe4f546",
                "reference": "b5a453203114cc2284b1a614c4953456fbe4f546",
                "shasum": ""
            },
            "require": {
                "php": ">=5.4",
                "squizlabs/php_codesniffer": "^3.3.1"
            },
            "require-dev": {
                "dealerdirect/phpcodesniffer-composer-installer": "^0.5 || ^0.6",
                "phpcompatibility/php-compatibility": "^9.0",
                "phpunit/phpunit": "^4.0 || ^5.0 || ^6.0 || ^7.0"
            },
            "suggest": {
                "dealerdirect/phpcodesniffer-composer-installer": "^0.6 || This Composer plugin will sort out the PHPCS 'installed_paths' automatically."
            },
            "type": "phpcodesniffer-standard",
            "notification-url": "https://packagist.org/downloads/",
            "license": [
                "MIT"
            ],
            "authors": [
                {
                    "name": "Contributors",
                    "homepage": "https://github.com/WordPress/WordPress-Coding-Standards/graphs/contributors"
                }
            ],
            "description": "PHP_CodeSniffer rules (sniffs) to enforce WordPress coding conventions",
            "keywords": [
                "phpcs",
                "standards",
                "wordpress"
            ],
            "time": "2020-02-04T02:52:06+00:00"
        },
        {
            "name": "wp-media/phpunit",
            "version": "v1.1",
            "source": {
                "type": "git",
                "url": "https://github.com/wp-media/phpunit.git",
                "reference": "4d2ee892c7ab13fd58bd5535b948b658283b40cd"
            },
            "dist": {
                "type": "zip",
                "url": "https://api.github.com/repos/wp-media/phpunit/zipball/4d2ee892c7ab13fd58bd5535b948b658283b40cd",
                "reference": "4d2ee892c7ab13fd58bd5535b948b658283b40cd",
                "shasum": ""
            },
            "require": {
                "brain/monkey": "^2.0",
                "mikey179/vfsstream": "^1.6",
                "php": "^5.6 || ^7",
                "phpunit/phpunit": "^5.7 || ^7"
            },
            "bin": [
                "wpmedia-phpunit"
            ],
            "type": "library",
            "autoload": {
                "psr-4": {
                    "WPMedia\\PHPUnit\\": "."
                }
            },
            "notification-url": "https://packagist.org/downloads/",
            "license": [
                "GPL-2.0+"
            ],
            "authors": [
                {
                    "name": "WP Media",
                    "email": "contact@wp-media.me",
                    "homepage": "https://wp-media.me"
                }
            ],
            "description": "PHPUnit extender for bootstrapping unit and WordPress integration test suites.",
            "homepage": "https://github.com/wp-media/phpunit",
            "time": "2020-02-20T15:23:12+00:00"
        }
    ],
    "aliases": [],
    "minimum-stability": "stable",
    "stability-flags": {
        "roave/security-advisories": 20
    },
    "prefer-stable": false,
    "prefer-lowest": false,
    "platform": {
        "php": ">=5.6.0"
    },
    "platform-dev": []
}<|MERGE_RESOLUTION|>--- conflicted
+++ resolved
@@ -4,11 +4,7 @@
         "Read more about it at https://getcomposer.org/doc/01-basic-usage.md#installing-dependencies",
         "This file is @generated automatically"
     ],
-<<<<<<< HEAD
-    "content-hash": "8a20f5406b8ee96c9d3a7620ff8444f1",
-=======
     "content-hash": "807e18fbbc13150ab209992f8319d29a",
->>>>>>> 8cf329ca
     "packages": [
         {
             "name": "composer/installers",
@@ -231,18 +227,6 @@
         },
         {
             "name": "matthiasmullie/minify",
-<<<<<<< HEAD
-            "version": "1.3.62",
-            "source": {
-                "type": "git",
-                "url": "https://github.com/matthiasmullie/minify.git",
-                "reference": "47a53716f94139aff22922ffd73283ff04f23cdf"
-            },
-            "dist": {
-                "type": "zip",
-                "url": "https://api.github.com/repos/matthiasmullie/minify/zipball/47a53716f94139aff22922ffd73283ff04f23cdf",
-                "reference": "47a53716f94139aff22922ffd73283ff04f23cdf",
-=======
             "version": "1.3.63",
             "source": {
                 "type": "git",
@@ -253,7 +237,6 @@
                 "type": "zip",
                 "url": "https://api.github.com/repos/matthiasmullie/minify/zipball/9ba1b459828adc13430f4dd6c49dae4950dc4117",
                 "reference": "9ba1b459828adc13430f4dd6c49dae4950dc4117",
->>>>>>> 8cf329ca
                 "shasum": ""
             },
             "require": {
@@ -300,11 +283,7 @@
                 "minifier",
                 "minify"
             ],
-<<<<<<< HEAD
-            "time": "2019-12-19T07:54:47+00:00"
-=======
             "time": "2020-01-21T20:21:08+00:00"
->>>>>>> 8cf329ca
         },
         {
             "name": "matthiasmullie/path-converter",
@@ -575,18 +554,6 @@
         },
         {
             "name": "wp-media/rocket-lazyload-common",
-<<<<<<< HEAD
-            "version": "v2.5.5",
-            "source": {
-                "type": "git",
-                "url": "https://github.com/wp-media/rocket-lazyload-common.git",
-                "reference": "a8860c37679b7d424b4aa3c9c05c4360e2be5b6f"
-            },
-            "dist": {
-                "type": "zip",
-                "url": "https://api.github.com/repos/wp-media/rocket-lazyload-common/zipball/a8860c37679b7d424b4aa3c9c05c4360e2be5b6f",
-                "reference": "a8860c37679b7d424b4aa3c9c05c4360e2be5b6f",
-=======
             "version": "v2.5.6",
             "source": {
                 "type": "git",
@@ -597,7 +564,6 @@
                 "type": "zip",
                 "url": "https://api.github.com/repos/wp-media/rocket-lazyload-common/zipball/1ea0cf2ae5d302a0214e05176c1dda321b1d6690",
                 "reference": "1ea0cf2ae5d302a0214e05176c1dda321b1d6690",
->>>>>>> 8cf329ca
                 "shasum": ""
             },
             "require": {
@@ -632,11 +598,7 @@
                 }
             ],
             "description": "Common Code between WP Rocket and Lazyload by WP Rocket",
-<<<<<<< HEAD
-            "time": "2020-01-07T06:38:00+00:00"
-=======
             "time": "2020-01-16T13:46:49+00:00"
->>>>>>> 8cf329ca
         }
     ],
     "packages-dev": [
@@ -686,18 +648,6 @@
         },
         {
             "name": "automattic/jetpack-autoloader",
-<<<<<<< HEAD
-            "version": "v1.2.0",
-            "source": {
-                "type": "git",
-                "url": "https://github.com/Automattic/jetpack-autoloader.git",
-                "reference": "4ad9631e68e9da8b8a764615766287becfb27f81"
-            },
-            "dist": {
-                "type": "zip",
-                "url": "https://api.github.com/repos/Automattic/jetpack-autoloader/zipball/4ad9631e68e9da8b8a764615766287becfb27f81",
-                "reference": "4ad9631e68e9da8b8a764615766287becfb27f81",
-=======
             "version": "v1.3.2",
             "source": {
                 "type": "git",
@@ -708,7 +658,6 @@
                 "type": "zip",
                 "url": "https://api.github.com/repos/Automattic/jetpack-autoloader/zipball/301c2fbcf070d4f0147753447616b6e982bda09e",
                 "reference": "301c2fbcf070d4f0147753447616b6e982bda09e",
->>>>>>> 8cf329ca
                 "shasum": ""
             },
             "require": {
@@ -731,11 +680,7 @@
                 "GPL-2.0-or-later"
             ],
             "description": "Creates a custom autoloader for a plugin or theme.",
-<<<<<<< HEAD
-            "time": "2019-06-24T15:13:23+00:00"
-=======
             "time": "2019-09-24T06:39:29+00:00"
->>>>>>> 8cf329ca
         },
         {
             "name": "brain/monkey",
@@ -1146,18 +1091,6 @@
         },
         {
             "name": "myclabs/deep-copy",
-<<<<<<< HEAD
-            "version": "1.9.4",
-            "source": {
-                "type": "git",
-                "url": "https://github.com/myclabs/DeepCopy.git",
-                "reference": "579bb7356d91f9456ccd505f24ca8b667966a0a7"
-            },
-            "dist": {
-                "type": "zip",
-                "url": "https://api.github.com/repos/myclabs/DeepCopy/zipball/579bb7356d91f9456ccd505f24ca8b667966a0a7",
-                "reference": "579bb7356d91f9456ccd505f24ca8b667966a0a7",
-=======
             "version": "1.9.5",
             "source": {
                 "type": "git",
@@ -1168,7 +1101,6 @@
                 "type": "zip",
                 "url": "https://api.github.com/repos/myclabs/DeepCopy/zipball/b2c28789e80a97badd14145fda39b545d83ca3ef",
                 "reference": "b2c28789e80a97badd14145fda39b545d83ca3ef",
->>>>>>> 8cf329ca
                 "shasum": ""
             },
             "require": {
@@ -1203,11 +1135,7 @@
                 "object",
                 "object graph"
             ],
-<<<<<<< HEAD
-            "time": "2019-12-15T19:12:40+00:00"
-=======
             "time": "2020-01-17T21:11:47+00:00"
->>>>>>> 8cf329ca
         },
         {
             "name": "phar-io/manifest",
@@ -1565,18 +1493,6 @@
         },
         {
             "name": "phpdocumentor/reflection-docblock",
-<<<<<<< HEAD
-            "version": "4.3.4",
-            "source": {
-                "type": "git",
-                "url": "https://github.com/phpDocumentor/ReflectionDocBlock.git",
-                "reference": "da3fd972d6bafd628114f7e7e036f45944b62e9c"
-            },
-            "dist": {
-                "type": "zip",
-                "url": "https://api.github.com/repos/phpDocumentor/ReflectionDocBlock/zipball/da3fd972d6bafd628114f7e7e036f45944b62e9c",
-                "reference": "da3fd972d6bafd628114f7e7e036f45944b62e9c",
-=======
             "version": "5.0.0",
             "source": {
                 "type": "git",
@@ -1587,7 +1503,6 @@
                 "type": "zip",
                 "url": "https://api.github.com/repos/phpDocumentor/ReflectionDocBlock/zipball/a48807183a4b819072f26e347bbd0b5199a9d15f",
                 "reference": "a48807183a4b819072f26e347bbd0b5199a9d15f",
->>>>>>> 8cf329ca
                 "shasum": ""
             },
             "require": {
@@ -1598,15 +1513,8 @@
                 "webmozart/assert": "^1"
             },
             "require-dev": {
-<<<<<<< HEAD
-                "doctrine/instantiator": "^1.0.5",
-                "mockery/mockery": "^1.0",
-                "phpdocumentor/type-resolver": "0.4.*",
-                "phpunit/phpunit": "^6.4"
-=======
                 "doctrine/instantiator": "^1",
                 "mockery/mockery": "^1"
->>>>>>> 8cf329ca
             },
             "type": "library",
             "extra": {
@@ -1634,11 +1542,7 @@
                 }
             ],
             "description": "With this component, a library can provide support for annotations via DocBlocks or otherwise retrieve information that is embedded in a DocBlock.",
-<<<<<<< HEAD
-            "time": "2019-12-28T18:55:12+00:00"
-=======
             "time": "2020-02-09T09:16:15+00:00"
->>>>>>> 8cf329ca
         },
         {
             "name": "phpdocumentor/type-resolver",
@@ -1689,18 +1593,6 @@
         },
         {
             "name": "phpspec/prophecy",
-<<<<<<< HEAD
-            "version": "1.10.1",
-            "source": {
-                "type": "git",
-                "url": "https://github.com/phpspec/prophecy.git",
-                "reference": "cbe1df668b3fe136bcc909126a0f529a78d4cbbc"
-            },
-            "dist": {
-                "type": "zip",
-                "url": "https://api.github.com/repos/phpspec/prophecy/zipball/cbe1df668b3fe136bcc909126a0f529a78d4cbbc",
-                "reference": "cbe1df668b3fe136bcc909126a0f529a78d4cbbc",
-=======
             "version": "v1.10.2",
             "source": {
                 "type": "git",
@@ -1711,20 +1603,14 @@
                 "type": "zip",
                 "url": "https://api.github.com/repos/phpspec/prophecy/zipball/b4400efc9d206e83138e2bb97ed7f5b14b831cd9",
                 "reference": "b4400efc9d206e83138e2bb97ed7f5b14b831cd9",
->>>>>>> 8cf329ca
                 "shasum": ""
             },
             "require": {
                 "doctrine/instantiator": "^1.0.2",
                 "php": "^5.3|^7.0",
                 "phpdocumentor/reflection-docblock": "^2.0|^3.0.2|^4.0|^5.0",
-<<<<<<< HEAD
-                "sebastian/comparator": "^1.2.3|^2.0|^3.0",
-                "sebastian/recursion-context": "^1.0|^2.0|^3.0"
-=======
                 "sebastian/comparator": "^1.2.3|^2.0|^3.0|^4.0",
                 "sebastian/recursion-context": "^1.0|^2.0|^3.0|^4.0"
->>>>>>> 8cf329ca
             },
             "require-dev": {
                 "phpspec/phpspec": "^2.5 || ^3.2",
@@ -1766,9 +1652,6 @@
                 "spy",
                 "stub"
             ],
-<<<<<<< HEAD
-            "time": "2019-12-22T21:05:45+00:00"
-=======
             "time": "2020-01-20T15:57:02+00:00"
         },
         {
@@ -1809,7 +1692,6 @@
             ],
             "description": "PHPStan - PHP Static Analysis Tool",
             "time": "2020-02-16T14:00:29+00:00"
->>>>>>> 8cf329ca
         },
         {
             "name": "phpunit/php-code-coverage",
@@ -2146,8 +2028,6 @@
                 "xunit"
             ],
             "time": "2020-01-08T08:45:45+00:00"
-<<<<<<< HEAD
-=======
         },
         {
             "name": "roave/security-advisories",
@@ -2407,7 +2287,6 @@
             ],
             "description": "Prevents installation of composer packages with known security vulnerabilities: no API, simply require it",
             "time": "2020-02-19T06:23:50+00:00"
->>>>>>> 8cf329ca
         },
         {
             "name": "sebastian/code-unit-reverse-lookup",
