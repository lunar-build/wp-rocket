--- conflicted
+++ resolved
@@ -3425,18 +3425,6 @@
         },
         {
             "name": "woocommerce/woocommerce",
-<<<<<<< HEAD
-            "version": "3.8.1",
-            "source": {
-                "type": "git",
-                "url": "https://github.com/woocommerce/woocommerce.git",
-                "reference": "674d7f65ee1bfc10908e6d4a551687a08e0bb4a5"
-            },
-            "dist": {
-                "type": "zip",
-                "url": "https://api.github.com/repos/woocommerce/woocommerce/zipball/674d7f65ee1bfc10908e6d4a551687a08e0bb4a5",
-                "reference": "674d7f65ee1bfc10908e6d4a551687a08e0bb4a5",
-=======
             "version": "3.9.1",
             "source": {
                 "type": "git",
@@ -3447,21 +3435,11 @@
                 "type": "zip",
                 "url": "https://api.github.com/repos/woocommerce/woocommerce/zipball/37899bdee89799b435da4223795a26a992d35468",
                 "reference": "37899bdee89799b435da4223795a26a992d35468",
->>>>>>> 3e963099
                 "shasum": ""
             },
             "require": {
                 "automattic/jetpack-autoloader": "^1.2.0",
                 "composer/installers": "1.7.0",
-<<<<<<< HEAD
-                "php": ">=5.6|>=7.0",
-                "woocommerce/woocommerce-blocks": "2.4.5",
-                "woocommerce/woocommerce-rest-api": "1.0.3"
-            },
-            "require-dev": {
-                "phpunit/phpunit": "7.5.16",
-                "woocommerce/woocommerce-sniffs": "0.0.7"
-=======
                 "maxmind-db/reader": "1.6.0",
                 "php": ">=5.6|>=7.0",
                 "woocommerce/woocommerce-blocks": "2.5.11",
@@ -3470,7 +3448,6 @@
             "require-dev": {
                 "phpunit/phpunit": "7.5.18",
                 "woocommerce/woocommerce-sniffs": "0.0.9"
->>>>>>> 3e963099
             },
             "type": "wordpress-plugin",
             "extra": {
@@ -3503,26 +3480,6 @@
             ],
             "description": "An eCommerce toolkit that helps you sell anything. Beautifully.",
             "homepage": "https://woocommerce.com/",
-<<<<<<< HEAD
-            "time": "2019-11-27T18:18:26+00:00"
-        },
-        {
-            "name": "woocommerce/woocommerce-blocks",
-            "version": "v2.4.5",
-            "source": {
-                "type": "git",
-                "url": "https://github.com/woocommerce/woocommerce-gutenberg-products-block.git",
-                "reference": "130bc40824f844c0870c94c0ad0aa7a6abb74f6f"
-            },
-            "dist": {
-                "type": "zip",
-                "url": "https://api.github.com/repos/woocommerce/woocommerce-gutenberg-products-block/zipball/130bc40824f844c0870c94c0ad0aa7a6abb74f6f",
-                "reference": "130bc40824f844c0870c94c0ad0aa7a6abb74f6f",
-                "shasum": ""
-            },
-            "require": {
-                "automattic/jetpack-autoloader": "1.2.0",
-=======
             "time": "2020-01-28T21:27:09+00:00"
         },
         {
@@ -3541,16 +3498,11 @@
             },
             "require": {
                 "automattic/jetpack-autoloader": "1.3.2",
->>>>>>> 3e963099
                 "composer/installers": "1.7.0"
             },
             "require-dev": {
                 "phpunit/phpunit": "6.5.14",
-<<<<<<< HEAD
-                "woocommerce/woocommerce-sniffs": "0.0.6"
-=======
                 "woocommerce/woocommerce-sniffs": "0.0.7"
->>>>>>> 3e963099
             },
             "type": "wordpress-plugin",
             "extra": {
@@ -3575,30 +3527,6 @@
                 "gutenberg",
                 "woocommerce"
             ],
-<<<<<<< HEAD
-            "time": "2019-11-02T13:48:18+00:00"
-        },
-        {
-            "name": "woocommerce/woocommerce-rest-api",
-            "version": "1.0.3",
-            "source": {
-                "type": "git",
-                "url": "https://github.com/woocommerce/woocommerce-rest-api.git",
-                "reference": "7d9babf1c25890c32df3edb28b8351732640f5ce"
-            },
-            "dist": {
-                "type": "zip",
-                "url": "https://api.github.com/repos/woocommerce/woocommerce-rest-api/zipball/7d9babf1c25890c32df3edb28b8351732640f5ce",
-                "reference": "7d9babf1c25890c32df3edb28b8351732640f5ce",
-                "shasum": ""
-            },
-            "require": {
-                "automattic/jetpack-autoloader": "1.2.0"
-            },
-            "require-dev": {
-                "phpunit/phpunit": "6.5.14",
-                "woocommerce/woocommerce-sniffs": "0.0.6"
-=======
             "time": "2020-01-20T20:26:05+00:00"
         },
         {
@@ -3621,7 +3549,6 @@
             "require-dev": {
                 "phpunit/phpunit": "6.5.14",
                 "woocommerce/woocommerce-sniffs": "0.0.9"
->>>>>>> 3e963099
             },
             "type": "wordpress-plugin",
             "autoload": {
@@ -3640,11 +3567,7 @@
             ],
             "description": "The WooCommerce core REST API.",
             "homepage": "https://github.com/woocommerce/woocommerce-rest-api",
-<<<<<<< HEAD
-            "time": "2019-07-16T14:27:40+00:00"
-=======
             "time": "2020-01-28T21:04:51+00:00"
->>>>>>> 3e963099
         },
         {
             "name": "wp-coding-standards/wpcs",
