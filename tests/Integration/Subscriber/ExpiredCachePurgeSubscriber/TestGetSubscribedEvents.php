<?php
namespace WP_Rocket\Tests\Integration\Subscriber\ExpiredCachePurgeSubscriber;

use WP_Rocket\Tests\Integration\TestCase;
use WP_Rocket\Subscriber\Cache\Expired_Cache_Purge_Subscriber;

/**
 * @group Subscriber
 */
class TestGetSubscribedEvents extends TestCase {
	public function testShouldReturnSubscribedEventsArray() {
		$events = [
<<<<<<< HEAD
			'init'                    => 'schedule_event',
			'rocket_deactivation'     => 'unschedule_event',
			'rocket_purge_time_event' => 'purge_expired_files',
			'cron_schedules'          => 'custom_cron_schedule',
=======
			'init'                             => 'schedule_event',
			'rocket_deactivation'              => 'unschedule_event',
			'rocket_purge_time_event'          => 'purge_expired_files',
			'cron_schedules'                   => 'custom_cron_schedule',
			'update_option_wp_rocket_settings' => [ 'clean_expired_cache_scheduled_event', 10, 2 ],
>>>>>>> 57940fa7
		];

		$this->assertSame(
			$events,
			Expired_Cache_Purge_Subscriber::get_subscribed_events()
		);
	}
}<|MERGE_RESOLUTION|>--- conflicted
+++ resolved
@@ -10,18 +10,11 @@
 class TestGetSubscribedEvents extends TestCase {
 	public function testShouldReturnSubscribedEventsArray() {
 		$events = [
-<<<<<<< HEAD
-			'init'                    => 'schedule_event',
-			'rocket_deactivation'     => 'unschedule_event',
-			'rocket_purge_time_event' => 'purge_expired_files',
-			'cron_schedules'          => 'custom_cron_schedule',
-=======
 			'init'                             => 'schedule_event',
 			'rocket_deactivation'              => 'unschedule_event',
 			'rocket_purge_time_event'          => 'purge_expired_files',
 			'cron_schedules'                   => 'custom_cron_schedule',
 			'update_option_wp_rocket_settings' => [ 'clean_expired_cache_scheduled_event', 10, 2 ],
->>>>>>> 57940fa7
 		];
 
 		$this->assertSame(
