<?php

namespace WP_Rocket\Tests\Integration;

use WC_Install;
use WPMedia\PHPUnit\BootstrapManager;
use function Patchwork\redefine;

define( 'WP_ROCKET_PLUGIN_ROOT', dirname( dirname( __DIR__ ) ) . DIRECTORY_SEPARATOR );
define( 'WP_ROCKET_TESTS_FIXTURES_DIR', dirname( __DIR__ ) . '/Fixtures' );
define( 'WP_ROCKET_TESTS_DIR', __DIR__ );
define( 'WP_ROCKET_IS_TESTING', true );

// Manually load the plugin being tested.
tests_add_filter(
	'muplugins_loaded',
	function() {

		if ( BootstrapManager::isGroup( 'WithWoo' ) ) {
			// Load WooCommerce.
			define( 'WC_TAX_ROUNDING_MODE', 'auto' );
			define( 'WC_USE_TRANSACTIONS', false );
			require WP_ROCKET_PLUGIN_ROOT . '/vendor/woocommerce/woocommerce/woocommerce.php';
		}

		// Overload the license key for testing.
		redefine( 'rocket_valid_key', '__return_true' );

		if ( BootstrapManager::isGroup( 'DoCloudflare' ) ) {
			update_option( 'wp_rocket_settings', [ 'do_cloudflare' => 1 ] );
		}

		// Load the plugin.
		require WP_ROCKET_PLUGIN_ROOT . '/wp-rocket.php';
	}
);


<<<<<<< HEAD
/**
 * Bootstraps the integration testing environment with WordPress and WP Rocket.
 *
 * @param string $wp_tests_dir The directory path to the WordPress testing environment.
 */
function bootstrap_integration_suite( $wp_tests_dir ) {
	// Give access to tests_add_filter() function.
	require_once $wp_tests_dir . '/includes/functions.php';

	// Manually load the plugin being tested.
	tests_add_filter(
		'muplugins_loaded',
		function() {
			// Load WooCommerce.
			require WP_ROCKET_PLUGIN_ROOT . '/vendor/woocommerce/woocommerce/woocommerce.php';
			// Overload the license key for testing.
			\Patchwork\redefine( 'rocket_valid_key', '__return_true' );

			// Load the plugin.
			require WP_ROCKET_PLUGIN_ROOT . '/wp-rocket.php';
=======
// install WC.
tests_add_filter(
	'setup_theme',
	function() {
		if ( ! BootstrapManager::isGroup( 'WithWoo' ) ) {
			return;
		}
		// Clean existing install first.
		define( 'WP_UNINSTALL_PLUGIN', true );
		define( 'WC_REMOVE_ALL_DATA', true );
		include WP_ROCKET_PLUGIN_ROOT . '/vendor/woocommerce/woocommerce/uninstall.php';

		WC_Install::install();

		// Reload capabilities after install, see https://core.trac.wordpress.org/ticket/28374.
		if ( version_compare( $GLOBALS['wp_version'], '4.7', '<' ) ) {
			$GLOBALS['wp_roles']->reinit();
		} else {
			$GLOBALS['wp_roles'] = null; // phpcs:ignore WordPress.WP.GlobalVariablesOverride.Prohibited
			wp_roles();
>>>>>>> 8cf329ca
		}

		echo esc_html( 'Installing WooCommerce...' . PHP_EOL );
	}
);<|MERGE_RESOLUTION|>--- conflicted
+++ resolved
@@ -36,28 +36,6 @@
 );
 
 
-<<<<<<< HEAD
-/**
- * Bootstraps the integration testing environment with WordPress and WP Rocket.
- *
- * @param string $wp_tests_dir The directory path to the WordPress testing environment.
- */
-function bootstrap_integration_suite( $wp_tests_dir ) {
-	// Give access to tests_add_filter() function.
-	require_once $wp_tests_dir . '/includes/functions.php';
-
-	// Manually load the plugin being tested.
-	tests_add_filter(
-		'muplugins_loaded',
-		function() {
-			// Load WooCommerce.
-			require WP_ROCKET_PLUGIN_ROOT . '/vendor/woocommerce/woocommerce/woocommerce.php';
-			// Overload the license key for testing.
-			\Patchwork\redefine( 'rocket_valid_key', '__return_true' );
-
-			// Load the plugin.
-			require WP_ROCKET_PLUGIN_ROOT . '/wp-rocket.php';
-=======
 // install WC.
 tests_add_filter(
 	'setup_theme',
@@ -78,7 +56,6 @@
 		} else {
 			$GLOBALS['wp_roles'] = null; // phpcs:ignore WordPress.WP.GlobalVariablesOverride.Prohibited
 			wp_roles();
->>>>>>> 8cf329ca
 		}
 
 		echo esc_html( 'Installing WooCommerce...' . PHP_EOL );
